--- conflicted
+++ resolved
@@ -148,46 +148,7 @@
 	return worker.FindOrCreateBuildContainer(logger, signals, delegate, id, metadata, spec, resourceTypes, outputPaths)
 }
 
-<<<<<<< HEAD
-func (pool *pool) FindOrCreateContainerForIdentifier(
-	logger lager.Logger,
-	id Identifier,
-	metadata Metadata,
-	containerSpec ContainerSpec,
-	resourceTypes atc.ResourceTypes,
-	imageFetchingDelegate ImageFetchingDelegate,
-	resourceSources map[string]ArtifactSource,
-) (Container, []string, error) {
-	worker, mounts, missingSourceNames, err := pool.findCompatibleWorker(
-		containerSpec,
-		resourceTypes,
-		resourceSources,
-	)
-	if err != nil {
-		return nil, nil, err
-	}
-	containerSpec.Inputs = mounts
-
-	container, _, err := worker.FindOrCreateContainerForIdentifier(
-		logger,
-		id,
-		metadata,
-		containerSpec,
-		resourceTypes,
-		imageFetchingDelegate,
-		resourceSources,
-	)
-	if err != nil {
-		return nil, nil, err
-	}
-
-	return container, missingSourceNames, nil
-}
-
 func (pool *pool) CreateResourceGetContainer(
-=======
-func (pool *pool) FindOrCreateResourceGetContainer(
->>>>>>> 354ec7ae
 	logger lager.Logger,
 	resourceUser dbng.ResourceUser,
 	cancel <-chan os.Signal,
