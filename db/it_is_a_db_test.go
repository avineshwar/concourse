package db_test

import (
	"time"

	"github.com/concourse/atc"
	"github.com/concourse/atc/db"
	"github.com/concourse/atc/event"
	"github.com/nu7hatch/gouuid"
	. "github.com/onsi/ginkgo"
	. "github.com/onsi/ginkgo/extensions/table"
	. "github.com/onsi/gomega"
)

type dbSharedBehaviorInput struct {
	db.DB
	PipelineDB db.PipelineDB
}

func dbSharedBehavior(database *dbSharedBehaviorInput) func() {
	return func() {
		Describe("CreatePipe", func() {
			It("saves a pipe to the db", func() {
				myGuid, err := uuid.NewV4()
				Expect(err).NotTo(HaveOccurred())

				err = database.CreatePipe(myGuid.String(), "a-url")
				Expect(err).NotTo(HaveOccurred())

				pipe, err := database.GetPipe(myGuid.String())
				Expect(err).NotTo(HaveOccurred())
				Expect(pipe.ID).To(Equal(myGuid.String()))
				Expect(pipe.URL).To(Equal("a-url"))
			})
		})

		It("can get a build's inputs", func() {
			build, err := database.PipelineDB.CreateJobBuild("some-job")
			Expect(err).ToNot(HaveOccurred())

			expectedBuildInput, err := database.PipelineDB.SaveBuildInput(build.ID, db.BuildInput{
				Name: "some-input",
				VersionedResource: db.VersionedResource{
					Resource: "some-resource",
					Type:     "some-type",
					Version: db.Version{
						"some": "version",
					},
					Metadata: []db.MetadataField{
						{
							Name:  "meta1",
							Value: "data1",
						},
						{
							Name:  "meta2",
							Value: "data2",
						},
					},
					PipelineName: "some-pipeline",
				},
			})
			Expect(err).ToNot(HaveOccurred())

			actualBuildInput, err := database.DB.GetBuildInputVersionedResouces(build.ID)
			Expect(err).ToNot(HaveOccurred())
			Expect(len(actualBuildInput)).To(Equal(1))
			Expect(actualBuildInput[0]).To(Equal(expectedBuildInput))
		})

		It("can get a build's output", func() {
			build, err := database.PipelineDB.CreateJobBuild("some-job")
			Expect(err).ToNot(HaveOccurred())

			expectedBuildOutput, err := database.PipelineDB.SaveBuildOutput(build.ID, db.VersionedResource{
				Resource: "some-explicit-resource",
				Type:     "some-type",
				Version: db.Version{
					"some": "version",
				},
				Metadata: []db.MetadataField{
					{
						Name:  "meta1",
						Value: "data1",
					},
					{
						Name:  "meta2",
						Value: "data2",
					},
				},
				PipelineName: "some-pipeline",
			}, true)

			_, err = database.PipelineDB.SaveBuildOutput(build.ID, db.VersionedResource{
				Resource: "some-implicit-resource",
				Type:     "some-type",
				Version: db.Version{
					"some": "version",
				},
				Metadata: []db.MetadataField{
					{
						Name:  "meta1",
						Value: "data1",
					},
					{
						Name:  "meta2",
						Value: "data2",
					},
				},
				PipelineName: "some-pipeline",
			}, false)
			Expect(err).ToNot(HaveOccurred())

			actualBuildOutput, err := database.DB.GetBuildOutputVersionedResouces(build.ID)
			Expect(err).ToNot(HaveOccurred())
			Expect(len(actualBuildOutput)).To(Equal(1))
			Expect(actualBuildOutput[0]).To(Equal(expectedBuildOutput))
		})

		It("can keep track of volume data", func() {
			By("allowing you to insert")
			expectedVolume := db.Volume{
				WorkerName:      "some-worker",
				TTL:             time.Hour,
				Handle:          "some-volume-handle",
				ResourceVersion: atc.Version{"some": "version"},
				ResourceHash:    "some-hash",
			}
			err := database.InsertVolume(expectedVolume)
			Expect(err).NotTo(HaveOccurred())

			By("getting volume information from the db")
			volumes, err := database.GetVolumes()
			Expect(err).NotTo(HaveOccurred())
			Expect(len(volumes)).To(Equal(1))
			actualVolume := volumes[0]
			Expect(actualVolume.WorkerName).To(Equal(expectedVolume.WorkerName))
			Expect(actualVolume.TTL).To(Equal(expectedVolume.TTL))
			Expect(actualVolume.ExpiresIn).To(BeNumerically("~", expectedVolume.TTL, time.Second))
			Expect(actualVolume.Handle).To(Equal(expectedVolume.Handle))
			Expect(actualVolume.ResourceVersion).To(Equal(expectedVolume.ResourceVersion))
			Expect(actualVolume.ResourceHash).To(Equal(expectedVolume.ResourceHash))

			By("allowing you to call insert idempotently")
			err = database.InsertVolume(expectedVolume)
			Expect(err).NotTo(HaveOccurred())

			By("not returning volumes that have expired")
			err = database.InsertVolume(db.Volume{
				WorkerName:      "some-worker",
				TTL:             -time.Hour,
				Handle:          "some-other-volume-handle",
				ResourceVersion: atc.Version{"some": "version"},
				ResourceHash:    "some-hash",
			})
			Expect(err).NotTo(HaveOccurred())

			volumes, err = database.GetVolumes()
			Expect(err).NotTo(HaveOccurred())
			Expect(len(volumes)).To(Equal(1))

			By("allowing you to insert the same volume handle on a different worker")
			err = database.InsertVolume(db.Volume{
				WorkerName:      "some-other-worker",
				TTL:             time.Hour,
				Handle:          "some-volume-handle",
				ResourceVersion: atc.Version{"some": "version"},
				ResourceHash:    "some-hash",
			})
			Expect(err).NotTo(HaveOccurred())
			volumes, err = database.GetVolumes()
			Expect(err).NotTo(HaveOccurred())
			Expect(len(volumes)).To(Equal(2))

			By("letting you get the ttl of a volume")
			actualTTL, err := database.GetVolumeTTL(actualVolume.Handle)
			Expect(err).NotTo(HaveOccurred())
			Expect(actualTTL).To(Equal(actualVolume.TTL))

			By("letting you update the ttl of the volume data")
			err = database.SetVolumeTTL(actualVolume, -time.Hour)
			Expect(err).NotTo(HaveOccurred())
			volumes, err = database.GetVolumes()
			Expect(err).NotTo(HaveOccurred())
			Expect(len(volumes)).To(Equal(1))
		})

		It("saves and propagates events correctly", func() {
			build, err := database.CreateOneOffBuild()
			Expect(err).NotTo(HaveOccurred())
			Expect(build.Name).To(Equal("1"))

			By("allowing you to subscribe when no events have yet occurred")
			events, err := database.GetBuildEvents(build.ID, 0)
			Expect(err).NotTo(HaveOccurred())

			defer events.Close()

			By("saving them in order")
			err = database.SaveBuildEvent(build.ID, event.Log{
				Payload: "some ",
			})
			Expect(err).NotTo(HaveOccurred())

			Expect(events.Next()).To(Equal(event.Log{
				Payload: "some ",
			}))

			err = database.SaveBuildEvent(build.ID, event.Log{
				Payload: "log",
			})
			Expect(err).NotTo(HaveOccurred())

			Expect(events.Next()).To(Equal(event.Log{
				Payload: "log",
			}))

			By("allowing you to subscribe from an offset")
			eventsFrom1, err := database.GetBuildEvents(build.ID, 1)
			Expect(err).NotTo(HaveOccurred())

			defer eventsFrom1.Close()

			Expect(eventsFrom1.Next()).To(Equal(event.Log{
				Payload: "log",
			}))

			By("notifying those waiting on events as soon as they're saved")
			nextEvent := make(chan atc.Event)
			nextErr := make(chan error)

			go func() {
				event, err := events.Next()
				if err != nil {
					nextErr <- err
				} else {
					nextEvent <- event
				}
			}()

			Consistently(nextEvent).ShouldNot(Receive())
			Consistently(nextErr).ShouldNot(Receive())

			err = database.SaveBuildEvent(build.ID, event.Log{
				Payload: "log 2",
			})
			Expect(err).NotTo(HaveOccurred())

			Eventually(nextEvent).Should(Receive(Equal(event.Log{
				Payload: "log 2",
			})))

			By("returning ErrBuildEventStreamClosed for Next calls after Close")
			events3, err := database.GetBuildEvents(build.ID, 0)
			Expect(err).NotTo(HaveOccurred())

			err = events3.Close()
			Expect(err).NotTo(HaveOccurred())

			Eventually(func() error {
				_, err := events3.Next()
				return err
			}).Should(Equal(db.ErrBuildEventStreamClosed))
		})

		It("saves and emits status events", func() {
			build, err := database.CreateOneOffBuild()
			Expect(err).NotTo(HaveOccurred())
			Expect(build.Name).To(Equal("1"))

			By("allowing you to subscribe when no events have yet occurred")
			events, err := database.GetBuildEvents(build.ID, 0)
			Expect(err).NotTo(HaveOccurred())

			defer events.Close()

			By("emitting a status event when started")
			started, err := database.StartBuild(build.ID, "engine", "metadata")
			Expect(err).NotTo(HaveOccurred())
			Expect(started).To(BeTrue())

			startedBuild, found, err := database.GetBuild(build.ID)
			Expect(err).NotTo(HaveOccurred())
			Expect(found).To(BeTrue())

			Expect(events.Next()).To(Equal(event.Status{
				Status: atc.StatusStarted,
				Time:   startedBuild.StartTime.Unix(),
			}))

			By("emitting a status event when finished")
			err = database.FinishBuild(build.ID, db.StatusSucceeded)
			Expect(err).NotTo(HaveOccurred())

			finishedBuild, found, err := database.GetBuild(build.ID)
			Expect(err).NotTo(HaveOccurred())
			Expect(found).To(BeTrue())

			Expect(events.Next()).To(Equal(event.Status{
				Status: atc.StatusSucceeded,
				Time:   finishedBuild.EndTime.Unix(),
			}))

			By("ending the stream when finished")
			_, err = events.Next()
			Expect(err).To(Equal(db.ErrEndOfBuildEventStream))
		})

		It("can keep track of workers", func() {
			Expect(database.Workers()).To(BeEmpty())

			infoA := db.WorkerInfo{
				Name:             "workerName1",
				GardenAddr:       "1.2.3.4:7777",
				BaggageclaimURL:  "5.6.7.8:7788",
				ActiveContainers: 42,
				ResourceTypes: []atc.WorkerResourceType{
					{Type: "some-resource-a", Image: "some-image-a"},
				},
				Platform: "webos",
				Tags:     []string{"palm", "was", "great"},
			}

			infoB := db.WorkerInfo{
				GardenAddr:       "1.2.3.4:8888",
				ActiveContainers: 42,
				ResourceTypes: []atc.WorkerResourceType{
					{Type: "some-resource-b", Image: "some-image-b"},
				},
				Platform: "plan9",
				Tags:     []string{"russ", "cox", "was", "here"},
			}

			By("persisting workers with no TTLs")
			err := database.SaveWorker(infoA, 0)
			Expect(err).NotTo(HaveOccurred())

			Expect(database.Workers()).To(ConsistOf(infoA))

			By("being idempotent")
			err = database.SaveWorker(infoA, 0)
			Expect(err).NotTo(HaveOccurred())

			Expect(database.Workers()).To(ConsistOf(infoA))

			By("updating attributes by name")
			infoA.GardenAddr = "1.2.3.4:9876"

			err = database.SaveWorker(infoA, 0)
			Expect(err).NotTo(HaveOccurred())

			Expect(database.Workers()).To(ConsistOf(infoA))

			By("updating attributes by address")
			infoA.Name = "someNewName"

			err = database.SaveWorker(infoA, 0)
			Expect(err).NotTo(HaveOccurred())

			Expect(database.Workers()).To(ConsistOf(infoA))

			By("expiring TTLs")
			ttl := 1 * time.Second

			err = database.SaveWorker(infoB, ttl)
			Expect(err).NotTo(HaveOccurred())

			// name is defaulted to addr
			infoBFromDB := infoB
			infoBFromDB.Name = "1.2.3.4:8888"

			Consistently(database.Workers, ttl/2).Should(ConsistOf(infoA, infoBFromDB))
			Eventually(database.Workers, 2*ttl).Should(ConsistOf(infoA))

			By("overwriting TTLs")
			err = database.SaveWorker(infoA, ttl)
			Expect(err).NotTo(HaveOccurred())

			Consistently(database.Workers, ttl/2).Should(ConsistOf(infoA))
			Eventually(database.Workers, 2*ttl).Should(BeEmpty())

			By("updating attributes by name with ttls")
			ttl = 1 * time.Hour
			err = database.SaveWorker(infoA, ttl)
			Expect(err).NotTo(HaveOccurred())

			Expect(database.Workers()).To(ConsistOf(infoA))

			infoA.GardenAddr = "1.2.3.4:1234"

			err = database.SaveWorker(infoA, ttl)
			Expect(err).NotTo(HaveOccurred())

			Expect(database.Workers()).To(ConsistOf(infoA))
		})

		It("it can keep track of a worker", func() {
			By("calling it with worker names that do not exist")

			workerInfo, found, err := database.GetWorker("nope")
			Expect(err).NotTo(HaveOccurred())
			Expect(workerInfo).To(Equal(db.WorkerInfo{}))
			Expect(found).To(BeFalse())

			infoA := db.WorkerInfo{
				GardenAddr:       "1.2.3.4:7777",
				BaggageclaimURL:  "http://5.6.7.8:7788",
				ActiveContainers: 42,
				ResourceTypes: []atc.WorkerResourceType{
					{Type: "some-resource-a", Image: "some-image-a"},
				},
				Platform: "webos",
				Tags:     []string{"palm", "was", "great"},
				Name:     "workerName1",
			}

			infoB := db.WorkerInfo{
				GardenAddr:       "1.2.3.4:8888",
				BaggageclaimURL:  "http://5.6.7.8:8899",
				ActiveContainers: 42,
				ResourceTypes: []atc.WorkerResourceType{
					{Type: "some-resource-b", Image: "some-image-b"},
				},
				Platform: "plan9",
				Tags:     []string{"russ", "cox", "was", "here"},
				Name:     "workerName2",
			}

			infoC := db.WorkerInfo{
				GardenAddr:       "1.2.3.5:8888",
				BaggageclaimURL:  "http://5.6.7.9:8899",
				ActiveContainers: 42,
				ResourceTypes: []atc.WorkerResourceType{
					{Type: "some-resource-b", Image: "some-image-b"},
				},
				Platform: "plan9",
				Tags:     []string{"russ", "cox", "was", "here"},
			}

			err = database.SaveWorker(infoA, 0)
			Expect(err).NotTo(HaveOccurred())

			err = database.SaveWorker(infoB, 0)
			Expect(err).NotTo(HaveOccurred())

			err = database.SaveWorker(infoC, 0)
			Expect(err).NotTo(HaveOccurred())

			By("returning one workerinfo by worker name")
			workerInfo, found, err = database.GetWorker("workerName2")
			Expect(err).NotTo(HaveOccurred())
			Expect(found).To(BeTrue())
			Expect(workerInfo).To(Equal(infoB))

			By("returning one workerinfo by addr if name is null")
			workerInfo, found, err = database.GetWorker("1.2.3.5:8888")
			Expect(err).NotTo(HaveOccurred())
			Expect(found).To(BeTrue())
			Expect(workerInfo.Name).To(Equal("1.2.3.5:8888"))

			By("expiring TTLs")
			ttl := 1 * time.Second

			err = database.SaveWorker(infoA, ttl)
			Expect(err).NotTo(HaveOccurred())

			workerFound := func() bool {
				_, found, _ = database.GetWorker("workerName1")
				return found
			}

			Consistently(workerFound, ttl/2).Should(BeTrue())
			Eventually(workerFound, 2*ttl).Should(BeFalse())
		})

		It("can create and get a container info object", func() {
			expectedContainer := db.Container{
				ContainerIdentifier: db.ContainerIdentifier{
<<<<<<< HEAD
					Name:         "some-container",
					PipelineName: "some-pipeline",
					BuildID:      123,
					Type:         db.ContainerTypeTask,
					WorkerName:   "some-worker",
					CheckType:    "some-type",
					CheckSource:  atc.Source{"uri": "http://example.com"},
					PlanID:       "some-plan-id",
=======
					Name:                 "some-container",
					PipelineName:         "some-pipeline",
					BuildID:              123,
					Type:                 db.ContainerTypeTask,
					WorkerName:           "some-worker",
					WorkingDirectory:     "tmp/build/some-guid",
					CheckType:            "some-type",
					CheckSource:          atc.Source{"uri": "http://example.com"},
					StepLocation:         456,
					EnvironmentVariables: []string{"VAR1=val1", "VAR2=val2"},
>>>>>>> 29708840
				},
				Handle: "some-handle",
			}

			By("creating a container")
			err := database.CreateContainer(expectedContainer, time.Minute)
			Expect(err).NotTo(HaveOccurred())

			By("trying to create a container with the same handle")
			err = database.CreateContainer(db.Container{Handle: "some-handle"}, time.Second)
			Expect(err).To(HaveOccurred())

			By("getting the saved info object by h andle")
			actualContainer, found, err := database.GetContainer("some-handle")
			Expect(err).NotTo(HaveOccurred())
			Expect(found).To(BeTrue())

			Expect(actualContainer.Handle).To(Equal("some-handle"))
			Expect(actualContainer.Name).To(Equal("some-container"))
			Expect(actualContainer.PipelineName).To(Equal("some-pipeline"))
			Expect(actualContainer.BuildID).To(Equal(123))
			Expect(actualContainer.Type).To(Equal(db.ContainerTypeTask))
			Expect(actualContainer.WorkerName).To(Equal("some-worker"))
			Expect(actualContainer.WorkingDirectory).To(Equal("tmp/build/some-guid"))
			Expect(actualContainer.CheckType).To(Equal("some-type"))
			Expect(actualContainer.CheckSource).To(Equal(atc.Source{"uri": "http://example.com"}))
<<<<<<< HEAD
			Expect(actualContainer.PlanID).To(Equal(atc.PlanID("some-plan-id")))
=======
			Expect(actualContainer.StepLocation).To(Equal(uint(456)))
			Expect(actualContainer.EnvironmentVariables).To(Equal([]string{"VAR1=val1", "VAR2=val2"}))
>>>>>>> 29708840

			By("returning found = false when getting by a handle that does not exist")
			_, found, err = database.GetContainer("nope")
			Expect(err).NotTo(HaveOccurred())
			Expect(found).To(BeFalse())
		})

		It("can update the time to live for a container info object", func() {
			updatedTTL := 5 * time.Minute

			originalContainer := db.Container{
				ContainerIdentifier: db.ContainerIdentifier{
					Type: db.ContainerTypeTask,
				},
				Handle: "some-handle",
			}
			err := database.CreateContainer(originalContainer, time.Minute)
			Expect(err).NotTo(HaveOccurred())

			// comparisonContainer is used to get the expected expiration time in the
			// database timezone to avoid timezone errors
			comparisonContainer := db.Container{
				ContainerIdentifier: db.ContainerIdentifier{
					Type: db.ContainerTypeTask,
				},
				Handle: "comparison-handle",
			}
			err = database.CreateContainer(comparisonContainer, updatedTTL)
			Expect(err).NotTo(HaveOccurred())

			comparisonContainer, found, err := database.GetContainer("comparison-handle")
			Expect(err).NotTo(HaveOccurred())
			Expect(found).To(BeTrue())

			err = database.UpdateExpiresAtOnContainer("some-handle", updatedTTL)
			Expect(err).NotTo(HaveOccurred())

			updatedContainer, found, err := database.GetContainer("some-handle")
			Expect(err).NotTo(HaveOccurred())
			Expect(found).To(BeTrue())

			Expect(updatedContainer.ExpiresAt).To(BeTemporally("~", comparisonContainer.ExpiresAt, time.Second))
		})

		It("can reap a container", func() {
			info := db.Container{
				ContainerIdentifier: db.ContainerIdentifier{
					Type: db.ContainerTypeTask,
				},
				Handle: "some-handle",
			}

			err := database.CreateContainer(info, time.Minute)
			Expect(err).NotTo(HaveOccurred())

			_, found, err := database.GetContainer("some-handle")
			Expect(err).NotTo(HaveOccurred())
			Expect(found).To(BeTrue())

			By("reaping an existing container")
			err = database.ReapContainer("some-handle")
			Expect(err).NotTo(HaveOccurred())

			_, found, err = database.GetContainer("some-handle")
			Expect(err).NotTo(HaveOccurred())
			Expect(found).To(BeFalse())

			By("not failing if the container's already been reaped")
			err = database.ReapContainer("some-handle")
			Expect(err).NotTo(HaveOccurred())
		})

		type findContainersByIdentifierExample struct {
			containersToCreate   []db.Container
			identifierToFilerFor db.ContainerIdentifier
			expectedHandles      []string
		}

		DescribeTable("filtering containers by identifier",
			func(example findContainersByIdentifierExample) {
				var results []db.Container
				var handles []string
				var err error

				for _, containerToCreate := range example.containersToCreate {
					if containerToCreate.Type.String() == "" {
						containerToCreate.Type = db.ContainerTypeTask
					}

					err = database.CreateContainer(containerToCreate, 1*time.Minute)
					Expect(err).NotTo(HaveOccurred())
				}

				results, err = database.FindContainersByIdentifier(example.identifierToFilerFor)
				Expect(err).NotTo(HaveOccurred())

				for _, result := range results {
					handles = append(handles, result.Handle)
				}

				Expect(handles).To(ConsistOf(example.expectedHandles))

				for _, containerToDelete := range example.containersToCreate {
					err = database.DeleteContainer(containerToDelete.Handle)
					Expect(err).NotTo(HaveOccurred())
				}
			},

			Entry("returns everything when no filters are passed", findContainersByIdentifierExample{
				containersToCreate: []db.Container{
					{Handle: "a"},
					{Handle: "b"},
				},
				identifierToFilerFor: db.ContainerIdentifier{},
				expectedHandles:      []string{"a", "b"},
			}),

			Entry("does not return things that the filter doesn't match", findContainersByIdentifierExample{
				containersToCreate: []db.Container{
					{Handle: "a"},
					{Handle: "b"},
				},
				identifierToFilerFor: db.ContainerIdentifier{Name: "some-name"},
				expectedHandles:      nil,
			}),

			Entry("returns containers where the name matches", findContainersByIdentifierExample{
				containersToCreate: []db.Container{
					{Handle: "a", ContainerIdentifier: db.ContainerIdentifier{Name: "some-container"}},
					{Handle: "b", ContainerIdentifier: db.ContainerIdentifier{Name: "some-container"}},
					{Handle: "c", ContainerIdentifier: db.ContainerIdentifier{Name: "some-other"}},
				},
				identifierToFilerFor: db.ContainerIdentifier{Name: "some-container"},
				expectedHandles:      []string{"a", "b"},
			}),

			Entry("returns containers where the pipeline matches", findContainersByIdentifierExample{
				containersToCreate: []db.Container{
					{Handle: "a", ContainerIdentifier: db.ContainerIdentifier{PipelineName: "some-pipeline"}},
					{Handle: "b", ContainerIdentifier: db.ContainerIdentifier{PipelineName: "some-other"}},
					{Handle: "c", ContainerIdentifier: db.ContainerIdentifier{PipelineName: "some-pipeline"}},
				},
				identifierToFilerFor: db.ContainerIdentifier{PipelineName: "some-pipeline"},
				expectedHandles:      []string{"a", "c"},
			}),

			Entry("returns containers where the build id matches", findContainersByIdentifierExample{
				containersToCreate: []db.Container{
					{Handle: "a", ContainerIdentifier: db.ContainerIdentifier{BuildID: 1}},
					{Handle: "b", ContainerIdentifier: db.ContainerIdentifier{BuildID: 2}},
					{Handle: "c", ContainerIdentifier: db.ContainerIdentifier{BuildID: 2}},
				},
				identifierToFilerFor: db.ContainerIdentifier{BuildID: 2},
				expectedHandles:      []string{"b", "c"},
			}),

			Entry("returns containers where the type matches", findContainersByIdentifierExample{
				containersToCreate: []db.Container{
					{Handle: "a", ContainerIdentifier: db.ContainerIdentifier{Type: db.ContainerTypePut}},
					{Handle: "b", ContainerIdentifier: db.ContainerIdentifier{Type: db.ContainerTypePut}},
					{Handle: "c", ContainerIdentifier: db.ContainerIdentifier{Type: db.ContainerTypeGet}},
				},
				identifierToFilerFor: db.ContainerIdentifier{Type: db.ContainerTypePut},
				expectedHandles:      []string{"a", "b"},
			}),

			Entry("returns containers where the worker name matches", findContainersByIdentifierExample{
				containersToCreate: []db.Container{
					{Handle: "a", ContainerIdentifier: db.ContainerIdentifier{WorkerName: "some-worker"}},
					{Handle: "b", ContainerIdentifier: db.ContainerIdentifier{WorkerName: "some-worker"}},
					{Handle: "c", ContainerIdentifier: db.ContainerIdentifier{WorkerName: "other"}},
				},
				identifierToFilerFor: db.ContainerIdentifier{WorkerName: "some-worker"},
				expectedHandles:      []string{"a", "b"},
			}),

			Entry("returns containers where the check type matches", findContainersByIdentifierExample{
				containersToCreate: []db.Container{
					{Handle: "a", ContainerIdentifier: db.ContainerIdentifier{CheckType: "some-type"}},
					{Handle: "b", ContainerIdentifier: db.ContainerIdentifier{CheckType: "nope"}},
					{Handle: "c", ContainerIdentifier: db.ContainerIdentifier{CheckType: "some-type"}},
				},
				identifierToFilerFor: db.ContainerIdentifier{CheckType: "some-type"},
				expectedHandles:      []string{"a", "c"},
			}),

			Entry("returns containers where the check source matches", findContainersByIdentifierExample{
				containersToCreate: []db.Container{
					{Handle: "a", ContainerIdentifier: db.ContainerIdentifier{CheckSource: atc.Source{"some": "other-source"}}},
					{Handle: "b", ContainerIdentifier: db.ContainerIdentifier{CheckSource: atc.Source{"some": "source"}}},
					{Handle: "c", ContainerIdentifier: db.ContainerIdentifier{CheckSource: atc.Source{"some": "source"}}},
				},
				identifierToFilerFor: db.ContainerIdentifier{CheckSource: atc.Source{"some": "source"}},
				expectedHandles:      []string{"b", "c"},
			}),

			Entry("returns containers where the step location matches", findContainersByIdentifierExample{
				containersToCreate: []db.Container{
					{Handle: "a", ContainerIdentifier: db.ContainerIdentifier{PlanID: "some-id"}},
					{Handle: "b", ContainerIdentifier: db.ContainerIdentifier{PlanID: "some-id"}},
					{Handle: "c", ContainerIdentifier: db.ContainerIdentifier{PlanID: "some-other-id"}},
				},
				identifierToFilerFor: db.ContainerIdentifier{PlanID: "some-id"},
				expectedHandles:      []string{"a", "b"},
			}),

			Entry("returns containers where all fields match", findContainersByIdentifierExample{
				containersToCreate: []db.Container{
					{
						ContainerIdentifier: db.ContainerIdentifier{
							Name:         "some-name",
							PipelineName: "some-pipeline",
							BuildID:      123,
							Type:         db.ContainerTypeCheck,
							WorkerName:   "some-worker",
						},
						Handle: "a",
					},
					{
						ContainerIdentifier: db.ContainerIdentifier{
							Name:         "WROONG",
							PipelineName: "some-pipeline",
							BuildID:      123,
							Type:         db.ContainerTypeCheck,
							WorkerName:   "some-worker",
						},
						Handle: "b",
					},
					{
						ContainerIdentifier: db.ContainerIdentifier{
							Name:         "some-name",
							PipelineName: "some-pipeline",
							BuildID:      123,
							Type:         db.ContainerTypeCheck,
							WorkerName:   "some-worker",
						},
						Handle: "c",
					},
					{
						ContainerIdentifier: db.ContainerIdentifier{
							WorkerName: "Wat",
						},
						Handle: "d",
					},
				},
				identifierToFilerFor: db.ContainerIdentifier{
					Name:         "some-name",
					PipelineName: "some-pipeline",
					BuildID:      123,
					Type:         db.ContainerTypeCheck,
					WorkerName:   "some-worker",
				},
				expectedHandles: []string{"a", "c"},
			}),
		)

		It("can find a single container info by identifier", func() {
			expectedContainer := db.Container{
				Handle: "some-handle",
				ContainerIdentifier: db.ContainerIdentifier{
					PipelineName: "some-pipeline",
					BuildID:      123,
					Name:         "some-container",
					WorkerName:   "some-worker",
					Type:         db.ContainerTypeTask,
					CheckType:    "some-type",
					CheckSource:  atc.Source{"some": "other-source"},
				},
			}
			otherContainer := db.Container{
				Handle: "other-handle",
				ContainerIdentifier: db.ContainerIdentifier{
					Name: "other-container",
					Type: db.ContainerTypeTask,
				},
			}

			err := database.CreateContainer(expectedContainer, time.Minute)
			Expect(err).NotTo(HaveOccurred())
			err = database.CreateContainer(otherContainer, time.Minute)
			Expect(err).NotTo(HaveOccurred())

			By("returning a single matching container info")
			actualContainer, found, err := database.FindContainerByIdentifier(db.ContainerIdentifier{Name: "some-container"})

			Expect(err).NotTo(HaveOccurred())
			Expect(found).To(BeTrue())
			Expect(actualContainer.Handle).To(Equal("some-handle"))
			Expect(actualContainer.Name).To(Equal("some-container"))
			Expect(actualContainer.PipelineName).To(Equal("some-pipeline"))
			Expect(actualContainer.BuildID).To(Equal(123))
			Expect(actualContainer.Type).To(Equal(db.ContainerTypeTask))
			Expect(actualContainer.WorkerName).To(Equal("some-worker"))
			Expect(actualContainer.CheckType).To(Equal("some-type"))
			Expect(actualContainer.CheckSource).To(Equal(atc.Source{"some": "other-source"}))
			Expect(actualContainer.ExpiresAt.String()).NotTo(BeEmpty())

			By("erroring if more than one container matches the filter")
			actualContainer, found, err = database.FindContainerByIdentifier(db.ContainerIdentifier{Type: db.ContainerTypeTask})
			Expect(err).To(HaveOccurred())
			Expect(err).To(Equal(db.ErrMultipleContainersFound))
			Expect(found).To(BeFalse())
			Expect(actualContainer.Handle).To(BeEmpty())

			By("returning found of false if no containers match the filter")
			actualContainer, found, err = database.FindContainerByIdentifier(db.ContainerIdentifier{Name: "nope"})
			Expect(err).NotTo(HaveOccurred())
			Expect(found).To(BeFalse())
			Expect(actualContainer.Handle).To(BeEmpty())

			By("removing it if the TTL has expired")
			ttl := 1 * time.Second
			ttlContainer := db.Container{
				Handle: "some-ttl-handle",
				ContainerIdentifier: db.ContainerIdentifier{
					Name: "some-ttl-name",
					Type: db.ContainerTypeTask,
				},
			}

			err = database.CreateContainer(ttlContainer, -ttl)
			Expect(err).NotTo(HaveOccurred())
			_, found, err = database.FindContainerByIdentifier(db.ContainerIdentifier{Name: "some-ttl-name"})
			Expect(err).NotTo(HaveOccurred())
			Expect(found).To(BeFalse())
		})

		It("can create one-off builds with increasing names", func() {
			oneOff, err := database.CreateOneOffBuild()
			Expect(err).NotTo(HaveOccurred())
			Expect(oneOff.ID).NotTo(BeZero())
			Expect(oneOff.JobName).To(BeZero())
			Expect(oneOff.Name).To(Equal("1"))
			Expect(oneOff.Status).To(Equal(db.StatusPending))

			oneOffGot, found, err := database.GetBuild(oneOff.ID)
			Expect(err).NotTo(HaveOccurred())
			Expect(found).To(BeTrue())
			Expect(oneOffGot).To(Equal(oneOff))

			jobBuild, err := database.PipelineDB.CreateJobBuild("some-other-job")
			Expect(err).NotTo(HaveOccurred())
			Expect(jobBuild.Name).To(Equal("1"))

			nextOneOff, err := database.CreateOneOffBuild()
			Expect(err).NotTo(HaveOccurred())
			Expect(nextOneOff.ID).NotTo(BeZero())
			Expect(nextOneOff.ID).NotTo(Equal(oneOff.ID))
			Expect(nextOneOff.JobName).To(BeZero())
			Expect(nextOneOff.Name).To(Equal("2"))
			Expect(nextOneOff.Status).To(Equal(db.StatusPending))

			allBuilds, err := database.GetAllBuilds()
			Expect(err).NotTo(HaveOccurred())
			Expect(allBuilds).To(Equal([]db.Build{nextOneOff, jobBuild, oneOff}))
		})

		Describe("GetAllStartedBuilds", func() {
			var build1 db.Build
			var build2 db.Build
			BeforeEach(func() {
				var err error

				build1, err = database.CreateOneOffBuild()
				Expect(err).NotTo(HaveOccurred())

				build2, err = database.PipelineDB.CreateJobBuild("some-job")
				Expect(err).NotTo(HaveOccurred())

				_, err = database.CreateOneOffBuild()
				Expect(err).NotTo(HaveOccurred())

				started, err := database.StartBuild(build1.ID, "some-engine", "so-meta")
				Expect(err).NotTo(HaveOccurred())
				Expect(started).To(BeTrue())

				started, err = database.StartBuild(build2.ID, "some-engine", "so-meta")
				Expect(err).NotTo(HaveOccurred())
				Expect(started).To(BeTrue())
			})

			It("returns all builds that have been started, regardless of pipeline", func() {
				builds, err := database.GetAllStartedBuilds()
				Expect(err).NotTo(HaveOccurred())

				Expect(len(builds)).To(Equal(2))

				build1, found, err := database.GetBuild(build1.ID)
				Expect(err).NotTo(HaveOccurred())
				Expect(found).To(BeTrue())
				build2, found, err := database.GetBuild(build2.ID)
				Expect(err).NotTo(HaveOccurred())
				Expect(found).To(BeTrue())

				Expect(builds).To(ConsistOf(build1, build2))
			})
		})
	}
}

type someLock string

func (lock someLock) Name() string {
	return "some-lock:" + string(lock)
}<|MERGE_RESOLUTION|>--- conflicted
+++ resolved
@@ -475,16 +475,6 @@
 		It("can create and get a container info object", func() {
 			expectedContainer := db.Container{
 				ContainerIdentifier: db.ContainerIdentifier{
-<<<<<<< HEAD
-					Name:         "some-container",
-					PipelineName: "some-pipeline",
-					BuildID:      123,
-					Type:         db.ContainerTypeTask,
-					WorkerName:   "some-worker",
-					CheckType:    "some-type",
-					CheckSource:  atc.Source{"uri": "http://example.com"},
-					PlanID:       "some-plan-id",
-=======
 					Name:                 "some-container",
 					PipelineName:         "some-pipeline",
 					BuildID:              123,
@@ -493,9 +483,8 @@
 					WorkingDirectory:     "tmp/build/some-guid",
 					CheckType:            "some-type",
 					CheckSource:          atc.Source{"uri": "http://example.com"},
-					StepLocation:         456,
+					PlanID:               "some-plan-id",
 					EnvironmentVariables: []string{"VAR1=val1", "VAR2=val2"},
->>>>>>> 29708840
 				},
 				Handle: "some-handle",
 			}
@@ -522,12 +511,8 @@
 			Expect(actualContainer.WorkingDirectory).To(Equal("tmp/build/some-guid"))
 			Expect(actualContainer.CheckType).To(Equal("some-type"))
 			Expect(actualContainer.CheckSource).To(Equal(atc.Source{"uri": "http://example.com"}))
-<<<<<<< HEAD
 			Expect(actualContainer.PlanID).To(Equal(atc.PlanID("some-plan-id")))
-=======
-			Expect(actualContainer.StepLocation).To(Equal(uint(456)))
 			Expect(actualContainer.EnvironmentVariables).To(Equal([]string{"VAR1=val1", "VAR2=val2"}))
->>>>>>> 29708840
 
 			By("returning found = false when getting by a handle that does not exist")
 			_, found, err = database.GetContainer("nope")
