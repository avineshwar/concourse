package db

import (
	"database/sql"
	"encoding/json"
	"fmt"
	"strconv"
	"strings"
	"time"

	"code.cloudfoundry.org/lager"

	sq "github.com/Masterminds/squirrel"
	"github.com/concourse/atc"
	"github.com/concourse/atc/db/algorithm"
	"github.com/concourse/atc/db/lock"
)

type ErrResourceNotFound struct {
	Name string
}

func (e ErrResourceNotFound) Error() string {
	return fmt.Sprintf("resource '%s' not found", e.Name)
}

//go:generate counterfeiter . Pipeline

type Pipeline interface {
	ID() int
	Name() string
	TeamID() int
	TeamName() string
	Groups() atc.GroupConfigs
	ConfigVersion() ConfigVersion
	Public() bool
	Paused() bool
	ScopedName(string) string

	CheckPaused() (bool, error)
	Reload() (bool, error)

	SetResourceCheckError(Resource, error) error
	SaveResourceVersions(atc.ResourceConfig, []atc.Version) error
	GetResourceVersions(resourceName string, page Page) ([]SavedVersionedResource, Pagination, bool, error)

	GetAllPendingBuilds() (map[string][]Build, error)

	GetLatestVersionedResource(resourceName string) (SavedVersionedResource, bool, error)
	GetVersionedResourceByVersion(atcVersion atc.Version, resourceName string) (SavedVersionedResource, bool, error)

	DisableVersionedResource(versionedResourceID int) error
	EnableVersionedResource(versionedResourceID int) error
	GetBuildsWithVersionAsInput(versionedResourceID int) ([]Build, error)
	GetBuildsWithVersionAsOutput(versionedResourceID int) ([]Build, error)

	DeleteBuildEventsByBuildIDs(buildIDs []int) error

	// Needs test (from db/lock_test.go)
	AcquireSchedulingLock(lager.Logger, time.Duration) (lock.Lock, bool, error)

	AcquireResourceCheckingLockWithIntervalCheck(
		logger lager.Logger,
		resourceName string,
		usedResourceConfig *UsedResourceConfig,
		interval time.Duration,
		immediate bool,
	) (lock.Lock, bool, error)

	AcquireResourceTypeCheckingLockWithIntervalCheck(
		logger lager.Logger,
		resourceTypeName string,
		usedResourceConfig *UsedResourceConfig,
		interval time.Duration,
		immediate bool,
	) (lock.Lock, bool, error)

	LoadVersionsDB() (*algorithm.VersionsDB, error)

	Resource(name string) (Resource, bool, error)
	Resources() (Resources, error)

	ResourceTypes() (ResourceTypes, error)
	ResourceType(name string) (ResourceType, bool, error)

	Job(name string) (Job, bool, error)
	Jobs() (Jobs, error)
	Dashboard() (Dashboard, atc.GroupConfigs, error)

	Expose() error
	Hide() error

	Pause() error
	Unpause() error

	Destroy() error
	Rename(string) error

	CreateOneOffBuild() (Build, error)
}

type pipeline struct {
	id            int
	name          string
	teamID        int
	teamName      string
	groups        atc.GroupConfigs
	configVersion ConfigVersion
	paused        bool
	public        bool

	cachedAt   time.Time
	versionsDB *algorithm.VersionsDB

	conn        Conn
	lockFactory lock.LockFactory
}

//ConfigVersion is a sequence identifier used for compare-and-swap
type ConfigVersion int

type PipelinePausedState string

var pipelinesQuery = psql.Select(`
		p.id,
		p.name,
		p.groups,
		p.version,
		p.team_id,
		t.name,
		p.paused,
		p.public
	`).
	From("pipelines p").
	LeftJoin("teams t ON p.team_id = t.id")

const (
	PipelinePaused   PipelinePausedState = "paused"
	PipelineUnpaused PipelinePausedState = "unpaused"
	PipelineNoChange PipelinePausedState = "nochange"
)

func (state PipelinePausedState) Bool() *bool {
	yes := true
	no := false

	switch state {
	case PipelinePaused:
		return &yes
	case PipelineUnpaused:
		return &no
	case PipelineNoChange:
		return nil
	default:
		panic("unknown pipeline state")
	}
}

func newPipeline(conn Conn, lockFactory lock.LockFactory) *pipeline {
	return &pipeline{
		conn:        conn,
		lockFactory: lockFactory,
	}
}

func (p *pipeline) ID() int                      { return p.id }
func (p *pipeline) Name() string                 { return p.name }
func (p *pipeline) TeamID() int                  { return p.teamID }
func (p *pipeline) TeamName() string             { return p.teamName }
func (p *pipeline) Groups() atc.GroupConfigs     { return p.groups }
func (p *pipeline) ConfigVersion() ConfigVersion { return p.configVersion }
func (p *pipeline) Public() bool                 { return p.public }
func (p *pipeline) Paused() bool                 { return p.paused }

func (p *pipeline) ScopedName(n string) string {
	return p.name + ":" + n
}

// Write test
func (p *pipeline) CheckPaused() (bool, error) {
	var paused bool

	err := psql.Select("paused").
		From("pipelines").
		Where(sq.Eq{"id": p.id}).
		RunWith(p.conn).
		QueryRow().
		Scan(&paused)

	if err != nil {
		return false, err
	}

	return paused, nil
}
func (p *pipeline) Reload() (bool, error) {
	row := pipelinesQuery.Where(sq.Eq{"p.id": p.id}).
		RunWith(p.conn).
		QueryRow()

	err := scanPipeline(p, row)
	if err != nil {
		if err == sql.ErrNoRows {
			return false, nil
		}
		return false, err
	}

	return true, nil
}

func (p *pipeline) CreateJobBuild(jobName string) (Build, error) {
	tx, err := p.conn.Begin()
	if err != nil {
		return nil, err
	}

	defer tx.Rollback()

	buildName, jobID, err := getNewBuildNameForJob(tx, jobName, p.id)
	if err != nil {
		return nil, err
	}

	var buildID int
	err = psql.Insert("builds").
		Columns("name", "job_id", "team_id", "status", "manually_triggered").
		Values(buildName, jobID, p.teamID, "pending", true).
		Suffix("RETURNING id").
		RunWith(tx).
		QueryRow().
		Scan(&buildID)
	if err != nil {
		return nil, err
	}

	build := &build{conn: p.conn, lockFactory: p.lockFactory}
	err = scanBuild(build, buildsQuery.
		Where(sq.Eq{"b.id": buildID}).
		RunWith(tx).
		QueryRow(),
		p.conn.EncryptionStrategy(),
	)
	if err != nil {
		return nil, err
	}

	err = createBuildEventSeq(tx, buildID)
	if err != nil {
		return nil, err
	}

	err = tx.Commit()
	if err != nil {
		return nil, err
	}

	return build, nil
}

func (p *pipeline) SetResourceCheckError(resource Resource, cause error) error {
	var err error

	if cause == nil {
		_, err = psql.Update("resources").
			Set("check_error", nil).
			Where(sq.Eq{"id": resource.ID()}).
			RunWith(p.conn).
			Exec()
	} else {
		_, err = psql.Update("resources").
			Set("check_error", cause.Error()).
			Where(sq.Eq{"id": resource.ID()}).
			RunWith(p.conn).
			Exec()
	}

	return err
}

func (p *pipeline) GetAllPendingBuilds() (map[string][]Build, error) {
	builds := map[string][]Build{}

	rows, err := buildsQuery.
		Where(sq.Eq{
			"b.status":      BuildStatusPending,
			"j.active":      true,
			"b.pipeline_id": p.id,
		}).
		OrderBy("b.id").
		RunWith(p.conn).
		Query()
	if err != nil {
		return nil, err
	}

	defer rows.Close()

	for rows.Next() {
		build := &build{conn: p.conn, lockFactory: p.lockFactory}
		err = scanBuild(build, rows, p.conn.EncryptionStrategy())
		if err != nil {
			return nil, err
		}

		builds[build.JobName()] = append(builds[build.JobName()], build)
	}

	return builds, nil
}

func (p *pipeline) SaveResourceVersions(config atc.ResourceConfig, versions []atc.Version) error {
	tx, err := p.conn.Begin()
	if err != nil {
		return err
	}

	defer tx.Rollback()

	for _, version := range versions {
		vr := VersionedResource{
			Resource: config.Name,
			Type:     config.Type,
			Version:  ResourceVersion(version),
		}

		versionJSON, err := json.Marshal(vr.Version)
		if err != nil {
			return err
		}

		var resourceID int
		err = psql.Select("id").
			From("resources").
			Where(sq.Eq{
				"name":        vr.Resource,
				"pipeline_id": p.id,
			}).RunWith(tx).QueryRow().Scan(&resourceID)
		if err != nil {
			return err
		}

		_, _, err = p.saveVersionedResource(tx, resourceID, vr)
		if err != nil {
			return err
		}

		err = p.incrementCheckOrderWhenNewerVersion(tx, resourceID, vr.Type, string(versionJSON))
		if err != nil {
			return err
		}
	}

	err = tx.Commit()
	if err != nil {
		return err
	}

	return nil
}

func (p *pipeline) GetResourceVersions(resourceName string, page Page) ([]SavedVersionedResource, Pagination, bool, error) {
	var resourceID int
	err := psql.Select("id").
		From("resources").
		Where(sq.Eq{
			"name":        resourceName,
			"pipeline_id": p.id,
			"active":      true,
		}).RunWith(p.conn).QueryRow().Scan(&resourceID)
	if err != nil {
		if err == sql.ErrNoRows {
			return []SavedVersionedResource{}, Pagination{}, false, nil
		}

		return []SavedVersionedResource{}, Pagination{}, false, err
	}

	query := `
		SELECT v.id, v.enabled, v.type, v.version, v.metadata, r.name, v.check_order
		FROM versioned_resources v
		INNER JOIN resources r ON v.resource_id = r.id
		WHERE v.resource_id = $1
	`

	var rows *sql.Rows
	if page.Until != 0 {
		rows, err = p.conn.Query(fmt.Sprintf(`
			SELECT sub.*
				FROM (
						%s
					AND v.check_order > (SELECT check_order FROM versioned_resources WHERE id = $2)
				ORDER BY v.check_order ASC
				LIMIT $3
			) sub
			ORDER BY sub.check_order DESC
		`, query), resourceID, page.Until, page.Limit)
		if err != nil {
			return nil, Pagination{}, false, err
		}
	} else if page.Since != 0 {
		rows, err = p.conn.Query(fmt.Sprintf(`
			%s
				AND v.check_order < (SELECT check_order FROM versioned_resources WHERE id = $2)
			ORDER BY v.check_order DESC
			LIMIT $3
		`, query), resourceID, page.Since, page.Limit)
		if err != nil {
			return nil, Pagination{}, false, err
		}
	} else if page.To != 0 {
		rows, err = p.conn.Query(fmt.Sprintf(`
			SELECT sub.*
				FROM (
						%s
					AND v.check_order >= (SELECT check_order FROM versioned_resources WHERE id = $2)
				ORDER BY v.check_order ASC
				LIMIT $3
			) sub
			ORDER BY sub.check_order DESC
		`, query), resourceID, page.To, page.Limit)
		if err != nil {
			return nil, Pagination{}, false, err
		}
	} else if page.From != 0 {
		rows, err = p.conn.Query(fmt.Sprintf(`
			%s
				AND v.check_order <= (SELECT check_order FROM versioned_resources WHERE id = $2)
			ORDER BY v.check_order DESC
			LIMIT $3
		`, query), resourceID, page.From, page.Limit)
		if err != nil {
			return nil, Pagination{}, false, err
		}
	} else {
		rows, err = p.conn.Query(fmt.Sprintf(`
			%s
			ORDER BY v.check_order DESC
			LIMIT $2
		`, query), resourceID, page.Limit)
		if err != nil {
			return nil, Pagination{}, false, err
		}
	}

	defer rows.Close()

	savedVersionedResources := make([]SavedVersionedResource, 0)
	for rows.Next() {
		var savedVersionedResource SavedVersionedResource

		var versionString, metadataString string

		err := rows.Scan(
			&savedVersionedResource.ID,
			&savedVersionedResource.Enabled,
			&savedVersionedResource.Type,
			&versionString,
			&metadataString,
			&savedVersionedResource.Resource,
			&savedVersionedResource.CheckOrder,
		)
		if err != nil {
			return nil, Pagination{}, false, err
		}

		err = json.Unmarshal([]byte(versionString), &savedVersionedResource.Version)
		if err != nil {
			return nil, Pagination{}, false, err
		}

		err = json.Unmarshal([]byte(metadataString), &savedVersionedResource.Metadata)
		if err != nil {
			return nil, Pagination{}, false, err
		}

		savedVersionedResources = append(savedVersionedResources, savedVersionedResource)
	}

	if len(savedVersionedResources) == 0 {
		return []SavedVersionedResource{}, Pagination{}, true, nil
	}

	var minCheckOrder int
	var maxCheckOrder int

	err = p.conn.QueryRow(`
		SELECT COALESCE(MAX(v.check_order), 0) as maxCheckOrder,
			COALESCE(MIN(v.check_order), 0) as minCheckOrder
		FROM versioned_resources v
		WHERE v.resource_id = $1
	`, resourceID).Scan(&maxCheckOrder, &minCheckOrder)
	if err != nil {
		return nil, Pagination{}, false, err
	}

	firstSavedVersionedResource := savedVersionedResources[0]
	lastSavedVersionedResource := savedVersionedResources[len(savedVersionedResources)-1]

	var pagination Pagination

	if firstSavedVersionedResource.CheckOrder < maxCheckOrder {
		pagination.Previous = &Page{
			Until: firstSavedVersionedResource.ID,
			Limit: page.Limit,
		}
	}

	if lastSavedVersionedResource.CheckOrder > minCheckOrder {
		pagination.Next = &Page{
			Since: lastSavedVersionedResource.ID,
			Limit: page.Limit,
		}
	}

	return savedVersionedResources, pagination, true, nil
}

func (p *pipeline) GetLatestVersionedResource(resourceName string) (SavedVersionedResource, bool, error) {
	var versionBytes, metadataBytes string

	svr := SavedVersionedResource{
		VersionedResource: VersionedResource{
			Resource: resourceName,
		},
	}

	err := psql.Select("v.id, v.enabled, v.type, v.version, v.metadata, v.modified_time, v.check_order").
		From("versioned_resources v, resources r").
		Where(sq.Eq{
			"r.name":        resourceName,
			"r.pipeline_id": p.id,
		}).
		Where(sq.Expr("v.resource_id = r.id")).
		OrderBy("check_order DESC").
		Limit(1).
		RunWith(p.conn).
		QueryRow().
		Scan(&svr.ID, &svr.Enabled, &svr.Type, &versionBytes, &metadataBytes, &svr.ModifiedTime, &svr.CheckOrder)
	if err != nil {
		if err == sql.ErrNoRows {
			return SavedVersionedResource{}, false, nil
		}

		return SavedVersionedResource{}, false, err
	}

	err = json.Unmarshal([]byte(versionBytes), &svr.Version)
	if err != nil {
		return SavedVersionedResource{}, false, err
	}

	err = json.Unmarshal([]byte(metadataBytes), &svr.Metadata)
	if err != nil {
		return SavedVersionedResource{}, false, err
	}

	return svr, true, nil
}

func (p *pipeline) GetVersionedResourceByVersion(atcVersion atc.Version, resourceName string) (SavedVersionedResource, bool, error) {
	var versionBytes, metadataBytes string

	versionJSON, err := json.Marshal(atcVersion)
	if err != nil {
		return SavedVersionedResource{}, false, err
	}

	svr := SavedVersionedResource{
		VersionedResource: VersionedResource{
			Resource: resourceName,
		},
	}

	err = psql.Select("v.id", "v.enabled", "v.type", "v.version", "v.metadata", "v.check_order").
		From("versioned_resources v").
		Join("resources r ON r.id = v.resource_id").
		Where(sq.Eq{
			"v.version":     string(versionJSON),
			"r.name":        resourceName,
			"r.pipeline_id": p.id,
			"enabled":       true,
		}).
		RunWith(p.conn).
		QueryRow().
		Scan(&svr.ID, &svr.Enabled, &svr.Type, &versionBytes, &metadataBytes, &svr.CheckOrder)
	if err != nil {
		if err == sql.ErrNoRows {
			return SavedVersionedResource{}, false, nil
		}

		return SavedVersionedResource{}, false, err
	}

	err = json.Unmarshal([]byte(versionBytes), &svr.Version)
	if err != nil {
		return SavedVersionedResource{}, false, err
	}

	err = json.Unmarshal([]byte(metadataBytes), &svr.Metadata)
	if err != nil {
		return SavedVersionedResource{}, false, err
	}

	return svr, true, nil
}

func (p *pipeline) DisableVersionedResource(versionedResourceID int) error {
	return p.toggleVersionedResource(versionedResourceID, false)
}

func (p *pipeline) EnableVersionedResource(versionedResourceID int) error {
	return p.toggleVersionedResource(versionedResourceID, true)
}

func (p *pipeline) GetBuildsWithVersionAsInput(versionedResourceID int) ([]Build, error) {
	rows, err := buildsQuery.
		JoinClause("LEFT OUTER JOIN build_inputs bi ON bi.build_id = b.id").
		Where(sq.Eq{
			"bi.versioned_resource_id": versionedResourceID,
		}).
		RunWith(p.conn).
		Query()
	if err != nil {
		return nil, err
	}
	defer rows.Close()

	builds := []Build{}
	for rows.Next() {
		build := &build{conn: p.conn, lockFactory: p.lockFactory}
		err = scanBuild(build, rows, p.conn.EncryptionStrategy())
		if err != nil {
			return nil, err
		}
		builds = append(builds, build)
	}

	return builds, err
}

func (p *pipeline) GetBuildsWithVersionAsOutput(versionedResourceID int) ([]Build, error) {
	rows, err := buildsQuery.
		JoinClause("LEFT OUTER JOIN build_outputs bo ON bo.build_id = b.id").
		Where(sq.Eq{
			"bo.versioned_resource_id": versionedResourceID,
		}).
		RunWith(p.conn).
		Query()
	if err != nil {
		return nil, err
	}
	defer rows.Close()

	builds := []Build{}
	for rows.Next() {
		build := &build{conn: p.conn, lockFactory: p.lockFactory}
		err = scanBuild(build, rows, p.conn.EncryptionStrategy())
		if err != nil {
			return nil, err
		}

		builds = append(builds, build)
	}

	return builds, err
}

func (p *pipeline) Resource(name string) (Resource, bool, error) {
	row := resourcesQuery.Where(sq.Eq{
		"r.pipeline_id": p.id,
		"r.name":        name,
	}).RunWith(p.conn).QueryRow()

	resource := &resource{conn: p.conn}
	err := scanResource(resource, row)
	if err != nil {
		if err == sql.ErrNoRows {
			return nil, false, nil
		}

		return nil, false, err
	}

	return resource, true, nil

}

func (p *pipeline) Resources() (Resources, error) {
	rows, err := resourcesQuery.Where(sq.Eq{"r.pipeline_id": p.id}).RunWith(p.conn).Query()
	if err != nil {
		return nil, err
	}
	defer rows.Close()

	var resources Resources

	for rows.Next() {
		newResource := &resource{conn: p.conn}
		err := scanResource(newResource, rows)
		if err != nil {
			return nil, err
		}

		resources = append(resources, newResource)
	}

	return resources, nil
}

func (p *pipeline) ResourceTypes() (ResourceTypes, error) {
	rows, err := resourceTypesQuery.Where(sq.Eq{"pipeline_id": p.id}).RunWith(p.conn).Query()
	if err != nil {
		return nil, err
	}
	defer rows.Close()

	resourceTypes := []ResourceType{}

	for rows.Next() {
		resourceType := &resourceType{conn: p.conn}
		err := scanResourceType(resourceType, rows)
		if err != nil {
			return nil, err
		}

		resourceTypes = append(resourceTypes, resourceType)
	}

	return resourceTypes, nil
}

func (p *pipeline) ResourceType(name string) (ResourceType, bool, error) {
	row := resourceTypesQuery.Where(sq.Eq{
		"pipeline_id": p.id,
		"name":        name,
	}).RunWith(p.conn).QueryRow()

	resourceType := &resourceType{conn: p.conn}
	err := scanResourceType(resourceType, row)
	if err != nil {
		if err == sql.ErrNoRows {
			return nil, false, nil
		}

		return nil, false, err
	}

	return resourceType, true, nil
}

func (p *pipeline) Job(name string) (Job, bool, error) {
	row := jobsQuery.Where(sq.Eq{
		"j.name":        name,
		"j.active":      true,
		"j.pipeline_id": p.id,
	}).RunWith(p.conn).QueryRow()

	job := &job{conn: p.conn, lockFactory: p.lockFactory}
	err := scanJob(job, row)

	if err != nil {
		if err == sql.ErrNoRows {
			return nil, false, nil
		}

		return nil, false, err
	}

	return job, true, nil
}

func (p *pipeline) Jobs() (Jobs, error) {
	rows, err := jobsQuery.
		Where(sq.Eq{
			"pipeline_id": p.id,
			"active":      true,
		}).
		OrderBy("j.id ASC").
		RunWith(p.conn).
		Query()
	if err != nil {
		return nil, err
	}

	jobs, err := scanJobs(p.conn, p.lockFactory, rows)
	return jobs, err
}

func (p *pipeline) Dashboard() (Dashboard, atc.GroupConfigs, error) {
	dashboard := Dashboard{}

	rows, err := jobsQuery.
		Where(sq.Eq{
			"pipeline_id": p.id,
			"active":      true,
		}).
		OrderBy("j.id ASC").
		RunWith(p.conn).
		Query()
	if err != nil {
		return nil, nil, err
	}

	jobs, err := scanJobs(p.conn, p.lockFactory, rows)
	if err != nil {
		return nil, nil, err
	}

	nextBuilds, err := p.getJobBuildsSatisfying("MIN", sq.Expr("NOT b.completed"))
	if err != nil {
		return nil, nil, err
	}

	finishedBuilds, err := p.getJobBuildsSatisfying("MAX", sq.Expr("b.completed"))
	if err != nil {
		return nil, nil, err
	}

	transitionBuilds, err := p.getTransitionBuilds()
	if err != nil {
		return nil, nil, err
	}

	for _, job := range jobs {
		dashboardJob := DashboardJob{
			Job: job,
		}

		if nextBuild, found := nextBuilds[job.Name()]; found {
			dashboardJob.NextBuild = nextBuild
		}

		if finishedBuild, found := finishedBuilds[job.Name()]; found {
			dashboardJob.FinishedBuild = finishedBuild
		}

		if transitionBuild, found := transitionBuilds[job.Name()]; found {
			dashboardJob.TransitionBuild = transitionBuild
		}

		dashboard = append(dashboard, dashboardJob)
	}

	return dashboard, p.groups, nil
}

func (p *pipeline) Pause() error {
	_, err := psql.Update("pipelines").
		Set("paused", true).
		Where(sq.Eq{
			"id": p.id,
		}).
		RunWith(p.conn).
		Exec()

	return err
}

func (p *pipeline) Unpause() error {
	_, err := psql.Update("pipelines").
		Set("paused", false).
		Where(sq.Eq{
			"id": p.id,
		}).
		RunWith(p.conn).
		Exec()

	return err
}

func (p *pipeline) Hide() error {
	_, err := psql.Update("pipelines").
		Set("public", false).
		Where(sq.Eq{
			"id": p.id,
		}).
		RunWith(p.conn).
		Exec()

	return err
}

func (p *pipeline) Expose() error {
	_, err := psql.Update("pipelines").
		Set("public", true).
		Where(sq.Eq{
			"id": p.id,
		}).
		RunWith(p.conn).
		Exec()

	return err
}

func (p *pipeline) Rename(name string) error {
	_, err := psql.Update("pipelines").
		Set("name", name).
		Where(sq.Eq{
			"id": p.id,
		}).
		RunWith(p.conn).
		Exec()

	return err
}

func (p *pipeline) Destroy() error {
	tx, err := p.conn.Begin()
	if err != nil {
		return err
	}

	defer tx.Rollback()

	_, err = tx.Exec(fmt.Sprintf(`
		DROP TABLE pipeline_build_events_%d
	`, p.id))
	if err != nil {
		return err
	}

	_, err = tx.Exec(`
		DELETE FROM pipelines WHERE id = $1;
	`, p.id)
	if err != nil {
		return err
	}

	return tx.Commit()
}

func (p *pipeline) LoadVersionsDB() (*algorithm.VersionsDB, error) {
	latestModifiedTime, err := p.getLatestModifiedTime()
	if err != nil {
		return nil, err
	}

	if p.versionsDB != nil && p.cachedAt.Equal(latestModifiedTime) {
		return p.versionsDB, nil
	}

	db := &algorithm.VersionsDB{
		BuildOutputs:     []algorithm.BuildOutput{},
		BuildInputs:      []algorithm.BuildInput{},
		ResourceVersions: []algorithm.ResourceVersion{},
		JobIDs:           map[string]int{},
		ResourceIDs:      map[string]int{},
	}

	rows, err := psql.Select("v.id, v.check_order, r.id, o.build_id, b.job_id").
		From("build_outputs o, builds b, versioned_resources v, resources r").
		Where(sq.Expr("v.id = o.versioned_resource_id")).
		Where(sq.Expr("b.id = o.build_id")).
		Where(sq.Expr("r.id = v.resource_id")).
		Where(sq.Eq{
			"v.enabled":     true,
			"b.status":      BuildStatusSucceeded,
			"r.pipeline_id": p.id,
		}).
		RunWith(p.conn).
		Query()
	if err != nil {
		return nil, err
	}

	defer rows.Close()

	for rows.Next() {
		var output algorithm.BuildOutput
		err := rows.Scan(&output.VersionID, &output.CheckOrder, &output.ResourceID, &output.BuildID, &output.JobID)
		if err != nil {
			return nil, err
		}

		output.ResourceVersion.CheckOrder = output.CheckOrder

		db.BuildOutputs = append(db.BuildOutputs, output)
	}

	rows, err = psql.Select("v.id, v.check_order, r.id, i.build_id, i.name, b.job_id").
		From("build_inputs i, builds b, versioned_resources v, resources r").
		Where(sq.Expr("v.id = i.versioned_resource_id")).
		Where(sq.Expr("b.id = i.build_id")).
		Where(sq.Expr("r.id = v.resource_id")).
		Where(sq.Eq{
			"v.enabled":     true,
			"r.pipeline_id": p.id,
		}).
		RunWith(p.conn).
		Query()
	if err != nil {
		return nil, err
	}

	defer rows.Close()

	for rows.Next() {
		var input algorithm.BuildInput
		err := rows.Scan(&input.VersionID, &input.CheckOrder, &input.ResourceID, &input.BuildID, &input.InputName, &input.JobID)
		if err != nil {
			return nil, err
		}

		input.ResourceVersion.CheckOrder = input.CheckOrder

		db.BuildInputs = append(db.BuildInputs, input)
	}

	rows, err = psql.Select("v.id, v.check_order, r.id").
		From("versioned_resources v, resources r").
		Where(sq.Expr("r.id = v.resource_id")).
		Where(sq.Eq{
			"v.enabled":     true,
			"r.pipeline_id": p.id,
		}).
		RunWith(p.conn).
		Query()
	if err != nil {
		return nil, err
	}

	defer rows.Close()

	for rows.Next() {
		var output algorithm.ResourceVersion
		err := rows.Scan(&output.VersionID, &output.CheckOrder, &output.ResourceID)
		if err != nil {
			return nil, err
		}

		db.ResourceVersions = append(db.ResourceVersions, output)
	}

	rows, err = psql.Select("j.name, j.id").
		From("jobs j").
		Where(sq.Eq{"j.pipeline_id": p.id}).
		RunWith(p.conn).
		Query()
	if err != nil {
		return nil, err
	}

	defer rows.Close()

	for rows.Next() {
		var name string
		var id int
		err := rows.Scan(&name, &id)
		if err != nil {
			return nil, err
		}

		db.JobIDs[name] = id
	}

	rows, err = psql.Select("r.name, r.id").
		From("resources r").
		Where(sq.Eq{"r.pipeline_id": p.id}).
		RunWith(p.conn).
		Query()
	if err != nil {
		return nil, err
	}

	defer rows.Close()

	for rows.Next() {
		var name string
		var id int
		err := rows.Scan(&name, &id)
		if err != nil {
			return nil, err
		}

		db.ResourceIDs[name] = id
	}

	p.versionsDB = db
	p.cachedAt = latestModifiedTime

	return db, nil
}

func (p *pipeline) DeleteBuildEventsByBuildIDs(buildIDs []int) error {
	if len(buildIDs) == 0 {
		return nil
	}

	interfaceBuildIDs := make([]interface{}, len(buildIDs))
	for i, buildID := range buildIDs {
		interfaceBuildIDs[i] = buildID
	}

	indexStrings := make([]string, len(buildIDs))
	for i := range indexStrings {
		indexStrings[i] = "$" + strconv.Itoa(i+1)
	}

	tx, err := p.conn.Begin()
	if err != nil {
		return err
	}

	defer tx.Rollback()

	_, err = tx.Exec(`
   DELETE FROM build_events
	 WHERE build_id IN (`+strings.Join(indexStrings, ",")+`)
	 `, interfaceBuildIDs...)
	if err != nil {
		return err
	}

	_, err = tx.Exec(`
		UPDATE builds
		SET reap_time = now()
		WHERE id IN (`+strings.Join(indexStrings, ",")+`)
	`, interfaceBuildIDs...)
	if err != nil {
		return err
	}

	err = tx.Commit()
	return err
}

func (p *pipeline) AcquireSchedulingLock(logger lager.Logger, interval time.Duration) (lock.Lock, bool, error) {
	tx, err := p.conn.Begin()
	if err != nil {
		return nil, false, err
	}

	defer tx.Rollback()

	updated, err := checkIfRowsUpdated(tx, `
		UPDATE pipelines
		SET last_scheduled = now()
		WHERE id = $1
			AND now() - last_scheduled > ($2 || ' SECONDS')::INTERVAL
	`, p.id, interval.Seconds())
	if err != nil {
		return nil, false, err
	}

	if !updated {
		return nil, false, nil
	}

	lock, acquired, err := p.lockFactory.Acquire(
		logger.Session("lock", lager.Data{
			"pipeline": p.name,
		}),
		lock.NewPipelineSchedulingLockLockID(p.id),
	)
	if err != nil {
		return nil, false, err
	}

	if !acquired {
		return nil, false, nil
	}

	err = tx.Commit()
	if err != nil {
		lock.Release()
		return nil, false, err
	}

	return lock, true, nil
}

func (p *pipeline) saveOutput(buildID int, vr VersionedResource, explicit bool) error {
	tx, err := p.conn.Begin()
	if err != nil {
		return err
	}

	defer tx.Rollback()

	var resourceID int
	err = psql.Select("id").
		From("resources").
		Where(sq.Eq{
			"name":        vr.Resource,
			"pipeline_id": p.id,
		}).RunWith(tx).QueryRow().Scan(&resourceID)
	if err != nil {
		if err == sql.ErrNoRows {
			return ErrResourceNotFound{Name: vr.Resource}
		}
		return err
	}

	svr, created, err := p.saveVersionedResource(tx, resourceID, vr)
	if err != nil {
		return err
	}

	if created {
		versionJSON, err := json.Marshal(vr.Version)
		if err != nil {
			return err
		}

		err = p.incrementCheckOrderWhenNewerVersion(tx, resourceID, vr.Type, string(versionJSON))
		if err != nil {
			return err
		}
	}

	_, err = psql.Insert("build_outputs").
		Columns("build_id", "versioned_resource_id", "explicit").
		Values(buildID, svr.ID, explicit).
		RunWith(tx).
		Exec()
	if err != nil {
		return err
	}

	err = tx.Commit()
	if err != nil {
		return err
	}

	return nil
}

func (p *pipeline) CreateOneOffBuild() (Build, error) {
	tx, err := p.conn.Begin()
	if err != nil {
		return nil, err
	}

	defer tx.Rollback()

	build := &build{conn: p.conn, lockFactory: p.lockFactory}
	err = createBuild(tx, build, map[string]interface{}{
		"name":        sq.Expr("nextval('one_off_name')"),
		"pipeline_id": p.id,
		"team_id":     p.teamID,
		"status":      BuildStatusPending,
	})
	if err != nil {
		return nil, err
	}

	err = tx.Commit()
	if err != nil {
		return nil, err
	}

	return build, nil
}

func (p *pipeline) saveInputTx(tx Tx, buildID int, input BuildInput) error {
	var resourceID int
	err := psql.Select("id").
		From("resources").
		Where(sq.Eq{
			"name":        input.VersionedResource.Resource,
			"pipeline_id": p.id,
		}).RunWith(tx).QueryRow().Scan(&resourceID)
	if err != nil {
		return err
	}

	svr, _, err := p.saveVersionedResource(tx, resourceID, input.VersionedResource)
	if err != nil {
		return err
	}

	_, err = tx.Exec(`
		INSERT INTO build_inputs (build_id, versioned_resource_id, name)
		SELECT $1, $2, $3
		WHERE NOT EXISTS (
			SELECT 1
			FROM build_inputs
			WHERE build_id = $1
			AND versioned_resource_id = $2
			AND name = $3
		)
	`, buildID, svr.ID, input.Name)

	err = swallowUniqueViolation(err)

	if err != nil {
		return err
	}

	return nil
}

func (p *pipeline) saveVersionedResource(tx Tx, resourceID int, vr VersionedResource) (SavedVersionedResource, bool, error) {
	versionJSON, err := json.Marshal(vr.Version)
	if err != nil {
		return SavedVersionedResource{}, false, err
	}

	metadataJSON, err := json.Marshal(vr.Metadata)
	if err != nil {
		return SavedVersionedResource{}, false, err
	}

	var id int
	var enabled bool
	var modified_time time.Time
	var check_order int

	result, err := tx.Exec(`
		INSERT INTO versioned_resources (resource_id, type, version, metadata, modified_time)
		SELECT $1, $2, $3, $4, now()
		WHERE NOT EXISTS (
			SELECT 1
			FROM versioned_resources
			WHERE resource_id = $1
			AND type = $2
			AND version = $3
		)
		`, resourceID, vr.Type, string(versionJSON), string(metadataJSON))

	var rowsAffected int64
	if err == nil {
		rowsAffected, err = result.RowsAffected()
		if err != nil {
			return SavedVersionedResource{}, false, err
		}
	} else {
		err = swallowUniqueViolation(err)
		if err != nil {
			return SavedVersionedResource{}, false, err
		}
	}

	var savedMetadata string

	// separate from above, as it conditionally inserts (can't use RETURNING)
	if len(vr.Metadata) > 0 {
		err = psql.Update("versioned_resources").
			Set("metadata", string(metadataJSON)).
			Set("modified_time", sq.Expr("now()")).
			Where(sq.Eq{
				"resource_id": resourceID,
				"type":        vr.Type,
				"version":     string(versionJSON),
			}).
			Suffix("RETURNING id, enabled, metadata, modified_time, check_order").
			RunWith(tx).
			QueryRow().
			Scan(&id, &enabled, &savedMetadata, &modified_time, &check_order)
	} else {
		err = psql.Select("id, enabled, metadata, modified_time, check_order").
			From("versioned_resources").
			Where(sq.Eq{
				"resource_id": resourceID,
				"type":        vr.Type,
				"version":     string(versionJSON),
			}).
			RunWith(tx).
			QueryRow().
			Scan(&id, &enabled, &savedMetadata, &modified_time, &check_order)
	}
	if err != nil {
		return SavedVersionedResource{}, false, err
	}

	err = json.Unmarshal([]byte(savedMetadata), &vr.Metadata)
	if err != nil {
		return SavedVersionedResource{}, false, err
	}

	created := rowsAffected != 0
	return SavedVersionedResource{
		ID:           id,
		Enabled:      enabled,
		ModifiedTime: modified_time,

		VersionedResource: vr,
		CheckOrder:        check_order,
	}, created, nil
}

func (p *pipeline) incrementCheckOrderWhenNewerVersion(tx Tx, resourceID int, resourceType string, version string) error {
	_, err := tx.Exec(`
		WITH max_checkorder AS (
			SELECT max(check_order) co
			FROM versioned_resources
			WHERE resource_id = $1
			AND type = $2
		)

		UPDATE versioned_resources
		SET check_order = mc.co + 1
		FROM max_checkorder mc
		WHERE resource_id = $1
		AND type = $2
		AND version = $3
		AND check_order <= mc.co;`, resourceID, resourceType, version)
	if err != nil {
		return err
	}

	return nil
}

func (p *pipeline) getJobBuildInputs(table string, jobName string) ([]BuildInput, error) {
	rows, err := psql.Select("i.input_name, i.first_occurrence, r.name, v.type, v.version, v.metadata").
		From(table + " i").
		Join("jobs j ON i.job_id = j.id").
		Join("versioned_resources v ON v.id = i.version_id").
		Join("resources r ON r.id = v.resource_id").
		Where(sq.Eq{
			"j.name":        jobName,
			"j.pipeline_id": p.id,
		}).
		RunWith(p.conn).
		Query()
	if err != nil {
		return nil, err
	}

	buildInputs := []BuildInput{}
	for rows.Next() {
		var (
			inputName       string
			firstOccurrence bool
			resourceName    string
			resourceType    string
			versionBlob     string
			metadataBlob    string
			version         ResourceVersion
			metadata        []ResourceMetadataField
		)

		err := rows.Scan(&inputName, &firstOccurrence, &resourceName, &resourceType, &versionBlob, &metadataBlob)
		if err != nil {
			return nil, err
		}

		err = json.Unmarshal([]byte(versionBlob), &version)
		if err != nil {
			return nil, err
		}

		err = json.Unmarshal([]byte(metadataBlob), &metadata)
		if err != nil {
			return nil, err
		}

		buildInputs = append(buildInputs, BuildInput{
			Name: inputName,
			VersionedResource: VersionedResource{
				Resource: resourceName,
				Type:     resourceType,
				Version:  version,
				Metadata: metadata,
			},
			FirstOccurrence: firstOccurrence,
		})
	}
	return buildInputs, nil
}

func (p *pipeline) saveJobInputMapping(table string, inputMapping algorithm.InputMapping, jobName string) error {
	tx, err := p.conn.Begin()
	if err != nil {
		return err
	}

	defer tx.Rollback()

	var jobID int
	switch table {
	case "independent_build_inputs":
		err = psql.Select("id").
			From("jobs").
			Where(sq.Eq{
				"name":        jobName,
				"pipeline_id": p.id,
			}).
			RunWith(tx).
			QueryRow().
			Scan(&jobID)
	case "next_build_inputs":
		err = psql.Update("jobs").
			Set("inputs_determined", true).
			Where(sq.Eq{
				"name":        jobName,
				"pipeline_id": p.id,
			}).
			Suffix("RETURNING id").
			RunWith(tx).
			QueryRow().
			Scan(&jobID)
	default:
		panic("unknown table " + table)
	}
	if err != nil {
		return err
	}

	rows, err := psql.Select("input_name, version_id, first_occurrence").
		From(table).
		Where(sq.Eq{"job_id": jobID}).
		RunWith(tx).
		Query()
	if err != nil {
		return err
	}

	oldInputMapping := algorithm.InputMapping{}
	for rows.Next() {
		var inputName string
		var inputVersion algorithm.InputVersion
		err := rows.Scan(&inputName, &inputVersion.VersionID, &inputVersion.FirstOccurrence)
		if err != nil {
			return err
		}

		oldInputMapping[inputName] = inputVersion
	}

	for inputName, oldInputVersion := range oldInputMapping {
		inputVersion, found := inputMapping[inputName]
		if !found || inputVersion != oldInputVersion {
			_, err = psql.Delete(table).
				Where(sq.Eq{
					"job_id":     jobID,
					"input_name": inputName,
				}).
				RunWith(tx).
				Exec()
			if err != nil {
				return err
			}
		}
	}

	for inputName, inputVersion := range inputMapping {
		oldInputVersion, found := oldInputMapping[inputName]
		if !found || inputVersion != oldInputVersion {
			_, err := psql.Insert(table).
				SetMap(map[string]interface{}{
					"job_id":           jobID,
					"input_name":       inputName,
					"version_id":       inputVersion.VersionID,
					"first_occurrence": inputVersion.FirstOccurrence,
				}).
				RunWith(tx).
				Exec()
			if err != nil {
				return err
			}
		}
	}

	return tx.Commit()
}

func (p *pipeline) toggleVersionedResource(versionedResourceID int, enable bool) error {
	rows, err := psql.Update("versioned_resources").
		Set("enabled", enable).
		Set("modified_time", sq.Expr("now()")).
		Where(sq.Eq{"id": versionedResourceID}).
		RunWith(p.conn).
		Exec()
	if err != nil {
		return err
	}

	rowsAffected, err := rows.RowsAffected()
	if err != nil {
		return err
	}

	if rowsAffected != 1 {
		return nonOneRowAffectedError{rowsAffected}
	}

	return nil
}

func (p *pipeline) getLatestModifiedTime() (time.Time, error) {
	var max_modified_time time.Time

	err := p.conn.QueryRow(`
	SELECT
		CASE
			WHEN bo_max > vr_max AND bo_max > bi_max THEN bo_max
			WHEN bi_max > vr_max THEN bi_max
			ELSE vr_max
		END
	FROM
		(
			SELECT COALESCE(MAX(bo.modified_time), 'epoch') as bo_max
			FROM build_outputs bo
			LEFT OUTER JOIN versioned_resources v ON v.id = bo.versioned_resource_id
			LEFT OUTER JOIN resources r ON r.id = v.resource_id
			WHERE r.pipeline_id = $1
		) bo,
		(
			SELECT COALESCE(MAX(bi.modified_time), 'epoch') as bi_max
			FROM build_inputs bi
			LEFT OUTER JOIN versioned_resources v ON v.id = bi.versioned_resource_id
			LEFT OUTER JOIN resources r ON r.id = v.resource_id
			WHERE r.pipeline_id = $1
		) bi,
		(
			SELECT COALESCE(MAX(vr.modified_time), 'epoch') as vr_max
			FROM versioned_resources vr
			LEFT OUTER JOIN resources r ON r.id = vr.resource_id
			WHERE r.pipeline_id = $1
		) vr
	`, p.id).Scan(&max_modified_time)

	return max_modified_time, err
}

<<<<<<< HEAD
func (p *pipeline) getTransitionBuilds() (map[string]Build, error) {
	finishedBuildCondition := fmt.Sprintf("j.pipeline_id = $1 AND b.status NOT IN ('%s', '%s')", BuildStatusPending, BuildStatusStarted)

	beforeTransitionBuildsQuery := fmt.Sprintf(`
			SELECT b.job_id, MAX(b.id)
			FROM builds b
			LEFT OUTER JOIN jobs j ON (b.job_id = j.id)
			LEFT OUTER JOIN (
				SELECT job_id, status
				FROM builds
				WHERE id IN (
					SELECT MAX(b.id)
					FROM builds b
					LEFT OUTER JOIN jobs j ON (j.id = b.job_id)
					WHERE %s
					GROUP BY j.id
				)
			) s ON b.job_id = s.job_id
			WHERE b.status != s.status AND %s
			GROUP BY b.job_id
		`,
		finishedBuildCondition,
		finishedBuildCondition,
	)

	transitionBuildsQuery, _, err := buildsQuery.Options(`DISTINCT ON (b.job_id)`).
		Join(`builds_before_transition ON b.job_id = builds_before_transition.job_id`).
		Where(`b.id > builds_before_transition.max`).
		OrderBy(`b.job_id, b.id ASC`).
		ToSql()

	if err != nil {
		return nil, err
	}

	transitionBuildsRows, err := p.conn.Query(`WITH builds_before_transition AS (`+beforeTransitionBuildsQuery+`)`+transitionBuildsQuery, p.id)

	if err != nil {
		return nil, err
	}

	defer transitionBuildsRows.Close()

	transitionBuilds := make(map[string]Build)

	for transitionBuildsRows.Next() {
		build := &build{conn: p.conn, lockFactory: p.lockFactory}
		err := scanBuild(build, transitionBuildsRows, p.conn.EncryptionStrategy())
		if err != nil {
			return nil, err
		}
		transitionBuilds[build.JobName()] = build
	}

	firstBuildsQuery, _, _ := buildsQuery.
		Options(`DISTINCT ON (b.job_id)`).
		Where(finishedBuildCondition).
		OrderBy(`b.job_id, b.id`).
		ToSql()

	if err != nil {
		return nil, err
	}

	firstBuildsRows, err := p.conn.Query(firstBuildsQuery, p.id)

	if err != nil {
		return nil, err
	}

	defer firstBuildsRows.Close()

	for firstBuildsRows.Next() {
		build := &build{conn: p.conn, lockFactory: p.lockFactory}
		err := scanBuild(build, firstBuildsRows, p.conn.EncryptionStrategy())
		if err != nil {
			return nil, err
		}
		if transitionBuilds[build.JobName()] == nil {
			transitionBuilds[build.JobName()] = build
		}
	}

	return transitionBuilds, nil
}

func (p *pipeline) getLastJobBuildsSatisfying(buildCondition sq.Sqlizer) (map[string]Build, error) {
	maxQ, maxArgs, err := psql.Select("MAX(b.id) AS id").
=======
func (p *pipeline) getJobBuildsSatisfying(aggregateFunction string, buildCondition sq.Sqlizer) (map[string]Build, error) {
	aggQ, aggArgs, err := psql.Select(aggregateFunction + "(b.id) AS id").
>>>>>>> c406d3d9
		From("builds b").
		Join("jobs j ON j.id = b.job_id").
		Where(buildCondition).
		Where(sq.Eq{"j.pipeline_id": p.id}).
		GroupBy("b.job_id").
		ToSql()
	if err != nil {
		return nil, err
	}

	buildsQ, _, err := buildsQuery.
		Where(sq.Expr(`b.id IN (` + aggQ + `)`)).
		ToSql()
	if err != nil {
		return nil, err
	}

	rows, err := p.conn.Query(buildsQ, aggArgs...)
	if err != nil {
		return nil, err
	}

	defer rows.Close()

	nextBuilds := make(map[string]Build)

	for rows.Next() {
		build := &build{conn: p.conn, lockFactory: p.lockFactory}
		err := scanBuild(build, rows, p.conn.EncryptionStrategy())
		if err != nil {
			return nil, err
		}
		nextBuilds[build.JobName()] = build
	}

	return nextBuilds, nil
}

func getNewBuildNameForJob(tx Tx, jobName string, pipelineID int) (string, int, error) {
	var buildName string
	var jobID int
	err := tx.QueryRow(`
		UPDATE jobs
		SET build_number_seq = build_number_seq + 1
		WHERE name = $1 AND pipeline_id = $2
		RETURNING build_number_seq, id
	`, jobName, pipelineID).Scan(&buildName, &jobID)
	return buildName, jobID, err
}<|MERGE_RESOLUTION|>--- conflicted
+++ resolved
@@ -1616,7 +1616,6 @@
 	return max_modified_time, err
 }
 
-<<<<<<< HEAD
 func (p *pipeline) getTransitionBuilds() (map[string]Build, error) {
 	finishedBuildCondition := fmt.Sprintf("j.pipeline_id = $1 AND b.status NOT IN ('%s', '%s')", BuildStatusPending, BuildStatusStarted)
 
@@ -1703,12 +1702,8 @@
 	return transitionBuilds, nil
 }
 
-func (p *pipeline) getLastJobBuildsSatisfying(buildCondition sq.Sqlizer) (map[string]Build, error) {
-	maxQ, maxArgs, err := psql.Select("MAX(b.id) AS id").
-=======
 func (p *pipeline) getJobBuildsSatisfying(aggregateFunction string, buildCondition sq.Sqlizer) (map[string]Build, error) {
 	aggQ, aggArgs, err := psql.Select(aggregateFunction + "(b.id) AS id").
->>>>>>> c406d3d9
 		From("builds b").
 		Join("jobs j ON j.id = b.job_id").
 		Where(buildCondition).
