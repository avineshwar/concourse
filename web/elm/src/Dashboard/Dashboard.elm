--- conflicted
+++ resolved
@@ -51,10 +51,7 @@
     exposing
         ( DomID(..)
         , Message(..)
-<<<<<<< HEAD
-=======
         , VisibilityAction(..)
->>>>>>> ee0f2517
         )
 import Message.Subscription
     exposing
@@ -193,21 +190,13 @@
         PipelineToggled _ (Ok ()) ->
             ( model, effects ++ [ FetchData ] )
 
-<<<<<<< HEAD
-        PipelineHidden pipelineId (Ok ()) ->
-=======
         VisibilityChanged Hide pipelineId (Ok ()) ->
->>>>>>> ee0f2517
             ( updatePipeline
                 (\p -> { p | public = False, isVisibilityLoading = False })
                 pipelineId
                 model
             , effects
             )
-<<<<<<< HEAD
-
-        PipelineHidden pipelineId (Err _) ->
-=======
 
         VisibilityChanged Hide pipelineId (Err _) ->
             ( updatePipeline
@@ -218,7 +207,6 @@
             )
 
         VisibilityChanged Expose pipelineId (Ok ()) ->
->>>>>>> ee0f2517
             ( updatePipeline
                 (\p -> { p | public = True, isVisibilityLoading = False })
                 pipelineId
@@ -226,19 +214,7 @@
             , effects
             )
 
-<<<<<<< HEAD
-        PipelineExposed pipelineId (Ok ()) ->
-            ( updatePipeline
-                (\p -> { p | public = True, isVisibilityLoading = False })
-                pipelineId
-                model
-            , effects
-            )
-
-        PipelineExposed pipelineId (Err _) ->
-=======
         VisibilityChanged Expose pipelineId (Err _) ->
->>>>>>> ee0f2517
             ( updatePipeline
                 (\p -> { p | public = False, isVisibilityLoading = False })
                 pipelineId
@@ -398,12 +374,6 @@
             in
             ( newModel, effects ++ unAccumulatedEffects )
 
-<<<<<<< HEAD
-        Hover hovered ->
-            ( { model | hovered = hovered }, effects )
-
-=======
->>>>>>> ee0f2517
         Click LogoutButton ->
             ( { model | state = RemoteData.NotAsked }, effects )
 
@@ -457,17 +427,10 @@
                         model
                     , effects
                         ++ [ if public then
-<<<<<<< HEAD
-                                HidePipeline pipelineId
-
-                             else
-                                ExposePipeline pipelineId
-=======
                                 ChangeVisibility Hide pipelineId
 
                              else
                                 ChangeVisibility Expose pipelineId
->>>>>>> ee0f2517
                            ]
                     )
 
@@ -597,29 +560,15 @@
 
 
 welcomeCard :
-<<<<<<< HEAD
-    { a
-        | hovered : Maybe DomID
-        , groups : List Group
-        , userState : UserState.UserState
-    }
-=======
     { a | hovered : Maybe DomID }
     ->
         { b
             | groups : List Group
             , userState : UserState.UserState
         }
->>>>>>> ee0f2517
     -> Html Message
 welcomeCard { hovered } { groups, userState } =
     let
-<<<<<<< HEAD
-        noPipelines =
-            List.isEmpty (groups |> List.concatMap .pipelines)
-
-=======
->>>>>>> ee0f2517
         cliIcon : Maybe DomID -> Cli.Cli -> Html Message
         cliIcon hoverable cli =
             Html.a
