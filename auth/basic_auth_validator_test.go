--- conflicted
+++ resolved
@@ -11,13 +11,9 @@
 
 	"github.com/concourse/atc"
 	"github.com/concourse/atc/auth"
-<<<<<<< HEAD
-=======
-	"github.com/concourse/atc/auth/authfakes"
->>>>>>> 9a6a4ad5
 	"github.com/concourse/atc/db"
 
-	dbfakes "github.com/concourse/atc/db/fakes"
+	"github.com/concourse/atc/db/dbfakes"
 )
 
 var _ = Describe("BasicAuthValidator", func() {
@@ -27,17 +23,10 @@
 
 	var validator auth.Validator
 
-<<<<<<< HEAD
 	var fakeTeamDB *dbfakes.FakeTeamDB
 
 	BeforeEach(func() {
 		fakeTeamDB = new(dbfakes.FakeTeamDB)
-=======
-	var fakeAuthDB *authfakes.FakeAuthDB
-
-	BeforeEach(func() {
-		fakeAuthDB = new(authfakes.FakeAuthDB)
->>>>>>> 9a6a4ad5
 		encryptedPassword, err := bcrypt.GenerateFromPassword([]byte(password), 4)
 		Expect(err).ToNot(HaveOccurred())
 
