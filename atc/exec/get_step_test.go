--- conflicted
+++ resolved
@@ -35,8 +35,10 @@
 		cancel     func()
 		testLogger *lagertest.TestLogger
 
-<<<<<<< HEAD
-		fakeWorkerClient         *workerfakes.FakeClient
+		fakeWorker               *workerfakes.FakeWorker
+		fakePool                 *workerfakes.FakePool
+		fakeClient               *workerfakes.FakeClient
+		fakeStrategy             *workerfakes.FakeContainerPlacementStrategy
 		fakeResourceFetcher      *resourcefakes.FakeFetcher
 		fakeResourceCacheFactory *dbfakes.FakeResourceCacheFactory
 		fakeResourceCache        *dbfakes.FakeUsedResourceCache
@@ -50,24 +52,6 @@
 
 		fakeVolume    *workerfakes.FakeVolume
 		resourceTypes atc.VersionedResourceTypes
-=======
-		fakeWorker                *workerfakes.FakeWorker
-		fakePool                  *workerfakes.FakePool
-		fakeClient                *workerfakes.FakeClient
-		fakeStrategy              *workerfakes.FakeContainerPlacementStrategy
-		fakeResourceFactory       *resourcefakes.FakeResourceFactory
-		fakeResourceFetcher       *resourcefakes.FakeFetcher
-		fakeResourceCacheFactory  *dbfakes.FakeResourceCacheFactory
-		fakeResourceConfigFactory *dbfakes.FakeResourceConfigFactory
-		fakeVariablesFactory      *credsfakes.FakeVariablesFactory
-		variables                 creds.Variables
-		fakeBuild                 *dbfakes.FakeBuild
-		fakeDelegate              *execfakes.FakeGetDelegate
-		getPlan                   *atc.GetPlan
-
-		fakeVersionedSource *resourcefakes.FakeVersionedSource
-		resourceTypes       atc.VersionedResourceTypes
->>>>>>> 425244de
 
 		artifactRepository *artifact.Repository
 		state              *execfakes.FakeRunState
@@ -97,7 +81,6 @@
 		fakePool = new(workerfakes.FakePool)
 		fakeClient = new(workerfakes.FakeClient)
 		fakeStrategy = new(workerfakes.FakeContainerPlacementStrategy)
-		fakeResourceFactory = new(resourcefakes.FakeResourceFactory)
 		fakeResourceCacheFactory = new(dbfakes.FakeResourceCacheFactory)
 		fakeResourceCache = new(dbfakes.FakeUsedResourceCache)
 		fakeResourceConfig = new(dbfakes.FakeResourceConfig)
@@ -113,14 +96,9 @@
 		state = new(execfakes.FakeRunState)
 		state.ArtifactsReturns(artifactRepository)
 
-<<<<<<< HEAD
 		fakeResourceFactory := new(resourcefakes.FakeResourceFactory)
 		fakeResourceCache.ResourceConfigReturns(fakeResourceConfig)
 		fakeResourceCacheFactory.FindOrCreateResourceCacheReturns(fakeResourceCache, nil)
-=======
-		fakeVersionedSource = new(resourcefakes.FakeVersionedSource)
-		fakeResourceFetcher.FetchReturns(fakeVersionedSource, nil)
->>>>>>> 425244de
 
 		fakeBuild = new(dbfakes.FakeBuild)
 		fakeBuild.IDReturns(buildID)
@@ -149,11 +127,7 @@
 			VersionedResourceTypes: resourceTypes,
 		}
 
-<<<<<<< HEAD
-		factory = exec.NewGardenFactory(fakeWorkerClient, fakeResourceFetcher, fakeResourceFactory, fakeResourceCacheFactory, fakeVariablesFactory, atc.ContainerLimits{})
-=======
-		factory = exec.NewGardenFactory(fakePool, fakeClient, fakeResourceFetcher, fakeResourceCacheFactory, fakeResourceConfigFactory, fakeVariablesFactory, atc.ContainerLimits{}, fakeStrategy, fakeResourceFactory)
->>>>>>> 425244de
+		factory = exec.NewGardenFactory(fakePool, fakeClient, fakeResourceFetcher, fakeResourceFactory, fakeResourceCacheFactory, fakeVariablesFactory, fakeStrategy, atc.ContainerLimits{})
 
 		fakeDelegate = new(execfakes.FakeGetDelegate)
 	})
@@ -179,144 +153,72 @@
 		stepErr = getStep.Run(ctx, state)
 	})
 
-<<<<<<< HEAD
-	Context("when fetching resource succeeds", func() {
+	Context("when getting a pipeline resource", func() {
+		var fakeResourceCache *dbfakes.FakeUsedResourceCache
+		var fakeResourceConfig *dbfakes.FakeResourceConfig
+
 		BeforeEach(func() {
-			fakeVolume = new(workerfakes.FakeVolume)
-			fakeResourceFetcher.FetchReturns(fakeVolume, nil)
-=======
-	It("finds or chooses a worker", func() {
-		Expect(fakePool.FindOrChooseWorkerForContainerCallCount()).To(Equal(1))
-		_, actualOwner, actualContainerSpec, actualWorkerSpec, strategy := fakePool.FindOrChooseWorkerForContainerArgsForCall(0)
-		Expect(actualOwner).To(Equal(db.NewBuildStepContainerOwner(buildID, atc.PlanID(planID), teamID)))
-		Expect(actualContainerSpec).To(Equal(worker.ContainerSpec{
-			ImageSpec: worker.ImageSpec{
-				ResourceType: "some-resource-type",
-			},
-			TeamID: teamID,
-			Env:    stepMetadata.Env(),
-		}))
-		Expect(actualWorkerSpec).To(Equal(worker.WorkerSpec{
-			ResourceType:  "some-resource-type",
-			Tags:          atc.Tags{"some", "tags"},
-			TeamID:        teamID,
-			ResourceTypes: creds.NewVersionedResourceTypes(variables, resourceTypes),
-		}))
-		Expect(strategy).To(Equal(fakeStrategy))
-	})
-
-	Context("when find or choosing worker succeeds", func() {
-		BeforeEach(func() {
-			fakeWorker.NameReturns("some-worker")
-			fakePool.FindOrChooseWorkerForContainerReturns(fakeWorker, nil)
->>>>>>> 425244de
-		})
-
-		It("initializes the resource with the correct type and session id, making sure that it is not ephemeral", func() {
-			Expect(stepErr).ToNot(HaveOccurred())
-
-<<<<<<< HEAD
-		It("is successful", func() {
-			Expect(getStep.Succeeded()).To(BeTrue())
-		})
-
-		Context("when getting a pipeline resource", func() {
-			var fakeResourceCache *dbfakes.FakeUsedResourceCache
-			var fakeResourceConfig *dbfakes.FakeResourceConfig
-
-=======
-			Expect(fakeResourceFetcher.FetchCallCount()).To(Equal(1))
-			fctx, _, sid, actualWorker, actualContainerSpec, actualResourceTypes, resourceInstance, delegate := fakeResourceFetcher.FetchArgsForCall(0)
-			Expect(fctx).To(Equal(ctx))
-			Expect(sid).To(Equal(resource.Session{
-				Metadata: db.ContainerMetadata{
-					PipelineID:       4567,
-					Type:             db.ContainerTypeGet,
-					StepName:         "some-step",
-					WorkingDirectory: "/tmp/build/get",
-				},
-			}))
-			Expect(actualWorker.Name()).To(Equal("some-worker"))
-			Expect(actualContainerSpec).To(Equal(worker.ContainerSpec{
-				ImageSpec: worker.ImageSpec{
-					ResourceType: "some-resource-type",
-				},
-				TeamID: teamID,
-				Env:    stepMetadata.Env(),
-			}))
-			Expect(resourceInstance).To(Equal(resource.NewResourceInstance(
-				"some-resource-type",
-				atc.Version{"some-version": "some-value"},
-				atc.Source{"some": "super-secret-source"},
-				atc.Params{"some-param": "some-value"},
-				creds.NewVersionedResourceTypes(variables, resourceTypes),
-				nil,
-				db.NewBuildStepContainerOwner(buildID, atc.PlanID(planID), teamID),
-			)))
-			Expect(actualResourceTypes).To(Equal(creds.NewVersionedResourceTypes(variables, resourceTypes)))
-			Expect(delegate).To(Equal(fakeDelegate))
-			expectedLockName := fmt.Sprintf("%x",
-				sha256.Sum256([]byte(
-					`{"type":"some-resource-type","version":{"some-version":"some-value"},"source":{"some":"super-secret-source"},"params":{"some-param":"some-value"},"worker_name":"fake-worker"}`,
-				)),
-			)
-
-			Expect(resourceInstance.LockName("fake-worker")).To(Equal(expectedLockName))
-		})
-
-		Context("when fetching resource succeeds", func() {
->>>>>>> 425244de
+			getPlan.Resource = "some-pipeline-resource"
+
+			fakeResourceCache = new(dbfakes.FakeUsedResourceCache)
+			fakeResourceConfig = new(dbfakes.FakeResourceConfig)
+			fakeResourceCache.ResourceConfigReturns(fakeResourceConfig)
+			fakeResourceCacheFactory.FindOrCreateResourceCacheReturns(fakeResourceCache, nil)
+		})
+
+		It("finds the pipeline", func() {
+			Expect(fakeBuild.PipelineCallCount()).To(Equal(1))
+		})
+
+		Context("when finding the pipeline succeeds", func() {
+			var fakePipeline *dbfakes.FakePipeline
+
 			BeforeEach(func() {
-				fakeVersionedSource.VersionReturns(atc.Version{"some": "version"})
-				fakeVersionedSource.MetadataReturns([]atc.MetadataField{{"some", "metadata"}})
-			})
-
-			It("returns nil", func() {
-				Expect(stepErr).ToNot(HaveOccurred())
-			})
-
-			It("is successful", func() {
-				Expect(getStep.Succeeded()).To(BeTrue())
-			})
-
-			It("finishes the step via the delegate", func() {
-				Expect(fakeDelegate.FinishedCallCount()).To(Equal(1))
-				_, status, info := fakeDelegate.FinishedArgsForCall(0)
-				Expect(status).To(Equal(exec.ExitStatus(0)))
-				Expect(info.Version).To(Equal(atc.Version{"some": "version"}))
-				Expect(info.Metadata).To(Equal([]atc.MetadataField{{"some", "metadata"}}))
-			})
-
-			Context("when getting a pipeline resource", func() {
-				var fakeResourceCache *dbfakes.FakeUsedResourceCache
-				var fakeResourceConfig *dbfakes.FakeResourceConfig
-
+				fakePipeline = new(dbfakes.FakePipeline)
+				fakeBuild.PipelineReturns(fakePipeline, true, nil)
+			})
+
+			It("finds the resource", func() {
+				Expect(fakePipeline.ResourceCallCount()).To(Equal(1))
+			})
+
+			Context("when finding the resource succeeds", func() {
 				BeforeEach(func() {
-					getPlan.Resource = "some-pipeline-resource"
-
-					fakeResourceCache = new(dbfakes.FakeUsedResourceCache)
-					fakeResourceConfig = new(dbfakes.FakeResourceConfig)
-					fakeResourceCache.ResourceConfigReturns(fakeResourceConfig)
-					fakeResourceCacheFactory.FindOrCreateResourceCacheReturns(fakeResourceCache, nil)
-				})
-
-				It("finds the pipeline", func() {
-					Expect(fakeBuild.PipelineCallCount()).To(Equal(1))
-				})
-
-<<<<<<< HEAD
-				Context("when finding the resource succeeds", func() {
+					fakePipeline.ResourceReturns(fakeResource, true, nil)
+				})
+
+				It("finds or chooses a worker", func() {
+					Expect(fakePool.FindOrChooseWorkerForContainerCallCount()).To(Equal(1))
+					_, actualOwner, actualContainerSpec, actualWorkerSpec, strategy := fakePool.FindOrChooseWorkerForContainerArgsForCall(0)
+					Expect(actualOwner).To(Equal(db.NewBuildStepContainerOwner(buildID, atc.PlanID(planID), teamID)))
+					Expect(actualContainerSpec).To(Equal(worker.ContainerSpec{
+						ImageSpec: worker.ImageSpec{
+							ResourceType: "some-resource-type",
+						},
+						TeamID: teamID,
+						Env:    stepMetadata.Env(),
+					}))
+					Expect(actualWorkerSpec).To(Equal(worker.WorkerSpec{
+						ResourceType:  "some-resource-type",
+						Tags:          atc.Tags{"some", "tags"},
+						TeamID:        teamID,
+						ResourceTypes: creds.NewVersionedResourceTypes(variables, resourceTypes),
+					}))
+					Expect(strategy).To(Equal(fakeStrategy))
+				})
+
+				Context("when find or choosing worker succeeds", func() {
 					BeforeEach(func() {
-						fakePipeline.ResourceReturns(fakeResource, true, nil)
+						fakeWorker.NameReturns("some-worker")
+						fakePool.FindOrChooseWorkerForContainerReturns(fakeWorker, nil)
 					})
 
 					It("initializes the resource with the correct type and session id, making sure that it is not ephemeral", func() {
 						Expect(stepErr).ToNot(HaveOccurred())
 
 						Expect(fakeResourceFetcher.FetchCallCount()).To(Equal(1))
-						fctx, _, sid, getEventHandler, tags, actualTeamID, actualResourceTypes, resourceInstance, sm, delegate := fakeResourceFetcher.FetchArgsForCall(0)
+						fctx, _, sid, actualHandler, actualWorker, actualContainerSpec, actualResourceTypes, resourceInstance, delegate := fakeResourceFetcher.FetchArgsForCall(0)
 						Expect(fctx).To(Equal(ctx))
-						Expect(sm).To(Equal(stepMetadata))
 						Expect(sid).To(Equal(resource.Session{
 							Metadata: db.ContainerMetadata{
 								PipelineID:       4567,
@@ -325,12 +227,16 @@
 								WorkingDirectory: "/tmp/build/get",
 							},
 						}))
-
 						var expectedGetHandler exec.GetEventHandler
-						Expect(getEventHandler).To(BeAssignableToTypeOf(&expectedGetHandler))
-
-						Expect(tags).To(ConsistOf("some", "tags"))
-						Expect(actualTeamID).To(Equal(teamID))
+						Expect(actualHandler).To(BeAssignableToTypeOf(&expectedGetHandler))
+						Expect(actualWorker.Name()).To(Equal("some-worker"))
+						Expect(actualContainerSpec).To(Equal(worker.ContainerSpec{
+							ImageSpec: worker.ImageSpec{
+								ResourceType: "some-resource-type",
+							},
+							TeamID: teamID,
+							Env:    stepMetadata.Env(),
+						}))
 						Expect(resourceInstance).To(Equal(resource.NewResourceInstance(
 							"some-resource-type",
 							atc.Space("space"),
@@ -352,443 +258,398 @@
 						Expect(resourceInstance.LockName("fake-worker")).To(Equal(expectedLockName))
 					})
 
-					It("tries to get the resource version metadata", func() {
-						Expect(fakeResource.GetMetadataCallCount()).To(Equal(1))
-
-						actualSpace, actualVersion := fakeResource.GetMetadataArgsForCall(0)
-						Expect(actualSpace).To(Equal(atc.Space("space")))
-						Expect(actualVersion).To(Equal(atc.Version{"some-version": "some-value"}))
-					})
-
-					Context("when getting the metadata succeeds", func() {
+					Context("when fetching resource succeeds", func() {
 						BeforeEach(func() {
-							fakeResource.GetMetadataReturns(atc.Metadata{atc.MetadataField{Name: "some", Value: "metadata"}}, true, nil)
+							fakeVolume = new(workerfakes.FakeVolume)
+							fakeResourceFetcher.FetchReturns(fakeVolume, nil)
+						})
+
+						It("returns nil", func() {
+							Expect(stepErr).ToNot(HaveOccurred())
+						})
+
+						It("is successful", func() {
+							Expect(getStep.Succeeded()).To(BeTrue())
+						})
+
+						It("tries to get the resource version metadata", func() {
+							Expect(fakeResource.GetMetadataCallCount()).To(Equal(1))
+
+							actualSpace, actualVersion := fakeResource.GetMetadataArgsForCall(0)
+							Expect(actualSpace).To(Equal(atc.Space("space")))
+							Expect(actualVersion).To(Equal(atc.Version{"some-version": "some-value"}))
+						})
+
+						Context("when getting the metadata succeeds", func() {
+							BeforeEach(func() {
+								fakeResource.GetMetadataReturns(atc.Metadata{atc.MetadataField{Name: "some", Value: "metadata"}}, true, nil)
+							})
+
+							It("finishes the step via the delegate", func() {
+								Expect(fakeDelegate.FinishedCallCount()).To(Equal(1))
+								_, status, info := fakeDelegate.FinishedArgsForCall(0)
+								Expect(status).To(Equal(exec.ExitStatus(0)))
+								Expect(info.Version).To(Equal(atc.Version{"some-version": "some-value"}))
+								Expect(info.Metadata).To(Equal([]atc.MetadataField{{"some", "metadata"}}))
+							})
+						})
+
+						Describe("the source registered with the repository", func() {
+							var artifactSource worker.ArtifactSource
+
+							JustBeforeEach(func() {
+								var found bool
+								artifactSource, found = artifactRepository.SourceFor("some-name")
+								Expect(found).To(BeTrue())
+							})
+
+							Describe("streaming to a destination", func() {
+								var fakeDestination *workerfakes.FakeArtifactDestination
+
+								BeforeEach(func() {
+									fakeDestination = new(workerfakes.FakeArtifactDestination)
+								})
+
+								Context("when the resource can stream out", func() {
+									var (
+										streamedOut io.ReadCloser
+									)
+
+									BeforeEach(func() {
+										streamedOut = gbytes.NewBuffer()
+										fakeVolume.StreamOutReturns(streamedOut, nil)
+									})
+
+									It("streams the resource to the destination", func() {
+										err := artifactSource.StreamTo(testLogger, fakeDestination)
+										Expect(err).NotTo(HaveOccurred())
+
+										Expect(fakeVolume.StreamOutCallCount()).To(Equal(1))
+										Expect(fakeVolume.StreamOutArgsForCall(0)).To(Equal("."))
+
+										Expect(fakeDestination.StreamInCallCount()).To(Equal(1))
+										dest, src := fakeDestination.StreamInArgsForCall(0)
+										Expect(dest).To(Equal("."))
+										Expect(src).To(Equal(streamedOut))
+									})
+
+									Context("when streaming out of the volume fails", func() {
+										disaster := errors.New("nope")
+
+										BeforeEach(func() {
+											fakeVolume.StreamOutReturns(nil, disaster)
+										})
+
+										It("returns the error", func() {
+											Expect(artifactSource.StreamTo(testLogger, fakeDestination)).To(Equal(disaster))
+										})
+									})
+
+									Context("when streaming in to the destination fails", func() {
+										disaster := errors.New("nope")
+
+										BeforeEach(func() {
+											fakeDestination.StreamInReturns(disaster)
+										})
+
+										It("returns the error", func() {
+											Expect(artifactSource.StreamTo(testLogger, fakeDestination)).To(Equal(disaster))
+										})
+									})
+								})
+
+								Context("when the resource cannot stream out", func() {
+									disaster := errors.New("nope")
+
+									BeforeEach(func() {
+										fakeVolume.StreamOutReturns(nil, disaster)
+									})
+
+									It("returns the error", func() {
+										Expect(artifactSource.StreamTo(testLogger, fakeDestination)).To(Equal(disaster))
+									})
+								})
+							})
+
+							Describe("streaming a file out", func() {
+								Context("when the resource can stream out", func() {
+									var (
+										fileContent = "file-content"
+
+										tgzBuffer *gbytes.Buffer
+									)
+
+									BeforeEach(func() {
+										tgzBuffer = gbytes.NewBuffer()
+										fakeVolume.StreamOutReturns(tgzBuffer, nil)
+									})
+
+									Context("when the file exists", func() {
+										BeforeEach(func() {
+											gzWriter := gzip.NewWriter(tgzBuffer)
+											defer gzWriter.Close()
+
+											tarWriter := tar.NewWriter(gzWriter)
+											defer tarWriter.Close()
+
+											err := tarWriter.WriteHeader(&tar.Header{
+												Name: "some-file",
+												Mode: 0644,
+												Size: int64(len(fileContent)),
+											})
+											Expect(err).NotTo(HaveOccurred())
+
+											_, err = tarWriter.Write([]byte(fileContent))
+											Expect(err).NotTo(HaveOccurred())
+										})
+
+										It("streams out the given path", func() {
+											reader, err := artifactSource.StreamFile(testLogger, "some-path")
+											Expect(err).NotTo(HaveOccurred())
+
+											Expect(ioutil.ReadAll(reader)).To(Equal([]byte(fileContent)))
+
+											Expect(fakeVolume.StreamOutArgsForCall(0)).To(Equal("some-path"))
+										})
+
+										Describe("closing the stream", func() {
+											It("closes the stream from the versioned source", func() {
+												reader, err := artifactSource.StreamFile(testLogger, "some-path")
+												Expect(err).NotTo(HaveOccurred())
+
+												Expect(tgzBuffer.Closed()).To(BeFalse())
+
+												err = reader.Close()
+												Expect(err).NotTo(HaveOccurred())
+
+												Expect(tgzBuffer.Closed()).To(BeTrue())
+											})
+										})
+									})
+
+									Context("but the stream is empty", func() {
+										It("returns ErrFileNotFound", func() {
+											_, err := artifactSource.StreamFile(testLogger, "some-path")
+											Expect(err).To(MatchError(exec.FileNotFoundError{Path: "some-path"}))
+										})
+									})
+								})
+
+								Context("when the resource cannot stream out", func() {
+									disaster := errors.New("nope")
+
+									BeforeEach(func() {
+										fakeVolume.StreamOutReturns(nil, disaster)
+									})
+
+									It("returns the error", func() {
+										_, err := artifactSource.StreamFile(testLogger, "some-path")
+										Expect(err).To(Equal(disaster))
+									})
+								})
+							})
+						})
+
+						Context("when getting the resource version fails", func() {
+							disaster := errors.New("oops")
+
+							BeforeEach(func() {
+								fakeResource.GetMetadataReturns(nil, false, disaster)
+							})
+
+							It("returns an error", func() {
+								Expect(stepErr).To(Equal(disaster))
+							})
+						})
+
+						Context("when the resource version is not found", func() {
+							BeforeEach(func() {
+								fakeResource.GetMetadataReturns(nil, false, nil)
+							})
+
+							It("does not error", func() {
+								Expect(stepErr).ToNot(HaveOccurred())
+
+								Expect(fakeDelegate.FinishedCallCount()).To(Equal(1))
+								_, _, info := fakeDelegate.FinishedArgsForCall(0)
+								Expect(info.Version).To(Equal(atc.Version{"some-version": "some-value"}))
+								Expect(info.Metadata).To(BeNil())
+							})
+						})
+					})
+
+					Context("when fetching the resource exits unsuccessfully", func() {
+						BeforeEach(func() {
+							fakeResourceFetcher.FetchReturns(nil, atc.ErrResourceScriptFailed{
+								ExitStatus: 42,
+							})
 						})
 
 						It("finishes the step via the delegate", func() {
 							Expect(fakeDelegate.FinishedCallCount()).To(Equal(1))
 							_, status, info := fakeDelegate.FinishedArgsForCall(0)
-							Expect(status).To(Equal(exec.ExitStatus(0)))
-							Expect(info.Version).To(Equal(atc.Version{"some-version": "some-value"}))
-							Expect(info.Metadata).To(Equal([]atc.MetadataField{{"some", "metadata"}}))
-						})
-					})
-
-					Context("when getting the resource version fails", func() {
-						disaster := errors.New("oops")
+							Expect(status).To(Equal(exec.ExitStatus(42)))
+							Expect(info).To(BeZero())
+						})
+
+						It("returns nil", func() {
+							Expect(stepErr).ToNot(HaveOccurred())
+						})
+
+						It("is not successful", func() {
+							Expect(getStep.Succeeded()).To(BeFalse())
+						})
+					})
+
+					Context("when fetching the resource errors", func() {
+						disaster := errors.New("oh no")
 
 						BeforeEach(func() {
-							fakeResource.GetMetadataReturns(nil, false, disaster)
-=======
-				Context("when finding the pipeline succeeds", func() {
-					var fakePipeline *dbfakes.FakePipeline
+							fakeResourceFetcher.FetchReturns(nil, disaster)
+						})
+
+						It("does not finish the step via the delegate", func() {
+							Expect(fakeDelegate.FinishedCallCount()).To(Equal(0))
+						})
+
+						It("returns the error", func() {
+							Expect(stepErr).To(Equal(disaster))
+						})
+
+						It("is not successful", func() {
+							Expect(getStep.Succeeded()).To(BeFalse())
+						})
+					})
+				})
+
+				Context("when finding or choosing the worker exits unsuccessfully", func() {
+					disaster := errors.New("oh no")
 
 					BeforeEach(func() {
-						fakePipeline = new(dbfakes.FakePipeline)
-						fakeBuild.PipelineReturns(fakePipeline, true, nil)
-					})
-
-					It("finds the resource", func() {
-						Expect(fakePipeline.ResourceCallCount()).To(Equal(1))
-
-						Expect(fakePipeline.ResourceArgsForCall(0)).To(Equal(getPlan.Resource))
-					})
-
-					Context("when finding the resource succeeds", func() {
-						var fakeResource *dbfakes.FakeResource
-
-						BeforeEach(func() {
-							fakeResource = new(dbfakes.FakeResource)
-							fakePipeline.ResourceReturns(fakeResource, true, nil)
-						})
-
-						It("saves the resource config version", func() {
-							Expect(fakeResource.SaveUncheckedVersionCallCount()).To(Equal(1))
-
-							version, metadata, resourceConfig, actualResourceTypes := fakeResource.SaveUncheckedVersionArgsForCall(0)
-							Expect(version).To(Equal(atc.Version{"some": "version"}))
-							Expect(metadata).To(Equal(db.NewResourceConfigMetadataFields([]atc.MetadataField{{"some", "metadata"}})))
-							Expect(resourceConfig).To(Equal(fakeResourceConfig))
-							Expect(actualResourceTypes).To(Equal(creds.NewVersionedResourceTypes(variables, resourceTypes)))
-						})
-
-						Context("when it fails to save the version", func() {
-							disaster := errors.New("oops")
-
-							BeforeEach(func() {
-								fakeResource.SaveUncheckedVersionReturns(false, disaster)
-							})
-
-							It("returns an error", func() {
-								Expect(stepErr).To(Equal(disaster))
-							})
-						})
-					})
-
-					Context("when it fails to find the resource", func() {
-						disaster := errors.New("oops")
-
-						BeforeEach(func() {
-							fakePipeline.ResourceReturns(nil, false, disaster)
->>>>>>> 425244de
-						})
-
-						It("returns an error", func() {
-							Expect(stepErr).To(Equal(disaster))
-						})
-					})
-
-<<<<<<< HEAD
-					Context("when the resource version is not found", func() {
-						BeforeEach(func() {
-							fakeResource.GetMetadataReturns(nil, false, nil)
-						})
-
-						It("does not error", func() {
-							Expect(stepErr).ToNot(HaveOccurred())
-
-							Expect(fakeDelegate.FinishedCallCount()).To(Equal(1))
-							_, _, info := fakeDelegate.FinishedArgsForCall(0)
-							Expect(info.Version).To(Equal(atc.Version{"some-version": "some-value"}))
-							Expect(info.Metadata).To(BeNil())
-=======
-					Context("when the resource is not found", func() {
-						BeforeEach(func() {
-							fakePipeline.ResourceReturns(nil, false, nil)
-						})
-
-						It("returns an ErrResourceNotFound", func() {
-							Expect(stepErr).To(Equal(exec.ErrResourceNotFound{"some-pipeline-resource"}))
->>>>>>> 425244de
-						})
-					})
-				})
-
-				Context("when it fails to find the pipeline", func() {
-					disaster := errors.New("oops")
-
-					BeforeEach(func() {
-						fakeBuild.PipelineReturns(nil, false, disaster)
-					})
-
-					It("returns an error", func() {
+						fakePool.FindOrChooseWorkerForContainerReturns(nil, disaster)
+					})
+
+					It("does not finish the step via the delegate", func() {
+						Expect(fakeDelegate.FinishedCallCount()).To(Equal(0))
+					})
+
+					It("returns the error", func() {
 						Expect(stepErr).To(Equal(disaster))
 					})
-				})
-
-				Context("when the pipeline is not found", func() {
-					BeforeEach(func() {
-						fakeBuild.PipelineReturns(nil, false, nil)
-					})
-
-					It("returns an ErrPipelineNotFound", func() {
-						Expect(stepErr).To(Equal(exec.ErrPipelineNotFound{"pipeline"}))
-					})
-				})
-			})
-
-			Context("when getting an anonymous resource", func() {
-				var fakeResourceCache *dbfakes.FakeUsedResourceCache
-				var fakeResourceConfig *dbfakes.FakeResourceConfig
+
+					It("is not successful", func() {
+						Expect(getStep.Succeeded()).To(BeFalse())
+					})
+				})
+			})
+
+			Context("when it fails to find the resource", func() {
+				disaster := errors.New("oops")
+
 				BeforeEach(func() {
-					getPlan.Resource = ""
-
-					fakeResourceCache = new(dbfakes.FakeUsedResourceCache)
-					fakeResourceConfig = new(dbfakes.FakeResourceConfig)
-					fakeResourceCache.ResourceConfigReturns(fakeResourceConfig)
-					fakeResourceCacheFactory.FindOrCreateResourceCacheReturns(fakeResourceCache, nil)
-				})
-
-				It("does not find the pipeline", func() {
-					// TODO: this can be removed once /check returns metadata
-					Expect(fakeBuild.PipelineCallCount()).To(Equal(0))
-				})
-			})
-
-			Describe("the source registered with the repository", func() {
-				var artifactSource worker.ArtifactSource
-
-<<<<<<< HEAD
-				fakeResourceCache = new(dbfakes.FakeUsedResourceCache)
-				fakeResourceConfig = new(dbfakes.FakeResourceConfig)
-				fakeResourceCache.ResourceConfigReturns(fakeResourceConfig)
-				fakeResourceCacheFactory.FindOrCreateResourceCacheReturns(fakeResourceCache, nil)
-				fakePipeline := new(dbfakes.FakePipeline)
-				fakeBuild.PipelineReturns(fakePipeline, true, nil)
-				fakePipeline.ResourceReturns(fakeResource, true, nil)
-			})
-
-			It("does not find the pipeline or get metadata", func() {
-				Expect(fakeBuild.PipelineCallCount()).To(Equal(0))
-				Expect(fakeResource.GetMetadataCallCount()).To(Equal(0))
-			})
-		})
-=======
-				JustBeforeEach(func() {
-					var found bool
-					artifactSource, found = artifactRepository.SourceFor("some-name")
-					Expect(found).To(BeTrue())
-				})
-
-				Describe("streaming to a destination", func() {
-					var fakeDestination *workerfakes.FakeArtifactDestination
->>>>>>> 425244de
-
-					BeforeEach(func() {
-						fakeDestination = new(workerfakes.FakeArtifactDestination)
-					})
-
-					Context("when the resource can stream out", func() {
-						var (
-							streamedOut io.ReadCloser
-						)
-
-						BeforeEach(func() {
-							streamedOut = gbytes.NewBuffer()
-							fakeVersionedSource.StreamOutReturns(streamedOut, nil)
-						})
-
-						It("streams the resource to the destination", func() {
-							err := artifactSource.StreamTo(testLogger, fakeDestination)
-							Expect(err).NotTo(HaveOccurred())
-
-							Expect(fakeVersionedSource.StreamOutCallCount()).To(Equal(1))
-							Expect(fakeVersionedSource.StreamOutArgsForCall(0)).To(Equal("."))
-
-<<<<<<< HEAD
-					BeforeEach(func() {
-						streamedOut = gbytes.NewBuffer()
-						fakeVolume.StreamOutReturns(streamedOut, nil)
-					})
-=======
-							Expect(fakeDestination.StreamInCallCount()).To(Equal(1))
-							dest, src := fakeDestination.StreamInArgsForCall(0)
-							Expect(dest).To(Equal("."))
-							Expect(src).To(Equal(streamedOut))
-						})
->>>>>>> 425244de
-
-						Context("when streaming out of the versioned source fails", func() {
-							disaster := errors.New("nope")
-
-<<<<<<< HEAD
-						Expect(fakeVolume.StreamOutCallCount()).To(Equal(1))
-						Expect(fakeVolume.StreamOutArgsForCall(0)).To(Equal("."))
-=======
-							BeforeEach(func() {
-								fakeVersionedSource.StreamOutReturns(nil, disaster)
-							})
->>>>>>> 425244de
-
-							It("returns the error", func() {
-								Expect(artifactSource.StreamTo(testLogger, fakeDestination)).To(Equal(disaster))
-							})
-						})
-
-						Context("when streaming in to the destination fails", func() {
-							disaster := errors.New("nope")
-
-<<<<<<< HEAD
-						BeforeEach(func() {
-							fakeVolume.StreamOutReturns(nil, disaster)
-						})
-=======
-							BeforeEach(func() {
-								fakeDestination.StreamInReturns(disaster)
-							})
->>>>>>> 425244de
-
-							It("returns the error", func() {
-								Expect(artifactSource.StreamTo(testLogger, fakeDestination)).To(Equal(disaster))
-							})
-						})
-					})
-
-					Context("when the resource cannot stream out", func() {
-						disaster := errors.New("nope")
-
-						BeforeEach(func() {
-							fakeVersionedSource.StreamOutReturns(nil, disaster)
-						})
-
-						It("returns the error", func() {
-							Expect(artifactSource.StreamTo(testLogger, fakeDestination)).To(Equal(disaster))
-						})
-					})
-				})
-
-				Describe("streaming a file out", func() {
-					Context("when the resource can stream out", func() {
-						var (
-							fileContent = "file-content"
-
-<<<<<<< HEAD
-					BeforeEach(func() {
-						fakeVolume.StreamOutReturns(nil, disaster)
-					})
-=======
-							tgzBuffer *gbytes.Buffer
-						)
->>>>>>> 425244de
-
-						BeforeEach(func() {
-							tgzBuffer = gbytes.NewBuffer()
-							fakeVersionedSource.StreamOutReturns(tgzBuffer, nil)
-						})
-
-						Context("when the file exists", func() {
-							BeforeEach(func() {
-								gzWriter := gzip.NewWriter(tgzBuffer)
-								defer gzWriter.Close()
-
-<<<<<<< HEAD
-					BeforeEach(func() {
-						tgzBuffer = gbytes.NewBuffer()
-						fakeVolume.StreamOutReturns(tgzBuffer, nil)
-					})
-=======
-								tarWriter := tar.NewWriter(gzWriter)
-								defer tarWriter.Close()
->>>>>>> 425244de
-
-								err := tarWriter.WriteHeader(&tar.Header{
-									Name: "some-file",
-									Mode: 0644,
-									Size: int64(len(fileContent)),
-								})
-								Expect(err).NotTo(HaveOccurred())
-
-								_, err = tarWriter.Write([]byte(fileContent))
-								Expect(err).NotTo(HaveOccurred())
-							})
-
-							It("streams out the given path", func() {
-								reader, err := artifactSource.StreamFile(testLogger, "some-path")
-								Expect(err).NotTo(HaveOccurred())
-
-								Expect(ioutil.ReadAll(reader)).To(Equal([]byte(fileContent)))
-
-								Expect(fakeVersionedSource.StreamOutArgsForCall(0)).To(Equal("some-path"))
-							})
-
-<<<<<<< HEAD
-							Expect(fakeVolume.StreamOutArgsForCall(0)).To(Equal("some-path"))
-						})
-=======
-							Describe("closing the stream", func() {
-								It("closes the stream from the versioned source", func() {
-									reader, err := artifactSource.StreamFile(testLogger, "some-path")
-									Expect(err).NotTo(HaveOccurred())
->>>>>>> 425244de
-
-									Expect(tgzBuffer.Closed()).To(BeFalse())
-
-									err = reader.Close()
-									Expect(err).NotTo(HaveOccurred())
-
-									Expect(tgzBuffer.Closed()).To(BeTrue())
-								})
-							})
-						})
-
-						Context("but the stream is empty", func() {
-							It("returns ErrFileNotFound", func() {
-								_, err := artifactSource.StreamFile(testLogger, "some-path")
-								Expect(err).To(MatchError(exec.FileNotFoundError{Path: "some-path"}))
-							})
-						})
-					})
-
-					Context("when the resource cannot stream out", func() {
-						disaster := errors.New("nope")
-
-						BeforeEach(func() {
-							fakeVersionedSource.StreamOutReturns(nil, disaster)
-						})
-
-						It("returns the error", func() {
-							_, err := artifactSource.StreamFile(testLogger, "some-path")
-							Expect(err).To(Equal(disaster))
-						})
-					})
-				})
-			})
-		})
-
-		Context("when fetching the resource exits unsuccessfully", func() {
+					fakePipeline.ResourceReturns(nil, false, disaster)
+				})
+
+				It("returns an error", func() {
+					Expect(stepErr).To(Equal(disaster))
+				})
+			})
+
+			Context("when the resource is not found", func() {
+				BeforeEach(func() {
+					fakePipeline.ResourceReturns(nil, false, nil)
+				})
+
+				It("returns an ErrResourceNotFound", func() {
+					Expect(stepErr).To(Equal(exec.ErrResourceNotFound{ResourceName: "some-pipeline-resource"}))
+				})
+			})
+		})
+
+		Context("when it fails to find the pipeline", func() {
+			disaster := errors.New("oops")
+
 			BeforeEach(func() {
-				fakeResourceFetcher.FetchReturns(nil, resource.ErrResourceScriptFailed{
-					ExitStatus: 42,
-				})
-			})
-
-<<<<<<< HEAD
-					BeforeEach(func() {
-						fakeVolume.StreamOutReturns(nil, disaster)
-					})
-=======
-			It("finishes the step via the delegate", func() {
-				Expect(fakeDelegate.FinishedCallCount()).To(Equal(1))
-				_, status, info := fakeDelegate.FinishedArgsForCall(0)
-				Expect(status).To(Equal(exec.ExitStatus(42)))
-				Expect(info).To(BeZero())
-			})
->>>>>>> 425244de
-
-			It("returns nil", func() {
+				fakeBuild.PipelineReturns(nil, false, disaster)
+			})
+
+			It("returns an error", func() {
+				Expect(stepErr).To(Equal(disaster))
+			})
+		})
+
+		Context("when the pipeline is not found", func() {
+			BeforeEach(func() {
+				fakeBuild.PipelineReturns(nil, false, nil)
+			})
+
+			It("returns an ErrPipelineNotFound", func() {
+				Expect(stepErr).To(Equal(exec.ErrPipelineNotFound{PipelineName: "pipeline"}))
+			})
+		})
+	})
+
+	Context("when getting an anonymous resource", func() {
+		var fakeResourceCache *dbfakes.FakeUsedResourceCache
+		var fakeResourceConfig *dbfakes.FakeResourceConfig
+		BeforeEach(func() {
+			getPlan.Resource = ""
+
+			fakeResourceCache = new(dbfakes.FakeUsedResourceCache)
+			fakeResourceConfig = new(dbfakes.FakeResourceConfig)
+			fakeResourceCache.ResourceConfigReturns(fakeResourceConfig)
+			fakeResourceCacheFactory.FindOrCreateResourceCacheReturns(fakeResourceCache, nil)
+			fakePipeline := new(dbfakes.FakePipeline)
+			fakeBuild.PipelineReturns(fakePipeline, true, nil)
+			fakePipeline.ResourceReturns(fakeResource, true, nil)
+		})
+
+		It("does not find the pipeline", func() {
+			Expect(fakeBuild.PipelineCallCount()).To(Equal(0))
+		})
+
+		It("finds or chooses a worker", func() {
+			Expect(fakePool.FindOrChooseWorkerForContainerCallCount()).To(Equal(1))
+		})
+
+		Context("when find or choosing worker succeeds", func() {
+			BeforeEach(func() {
+				fakeWorker.NameReturns("some-worker")
+				fakePool.FindOrChooseWorkerForContainerReturns(fakeWorker, nil)
+			})
+
+			It("initializes the resource with the correct type and session id, making sure that it is not ephemeral", func() {
 				Expect(stepErr).ToNot(HaveOccurred())
-			})
-
-<<<<<<< HEAD
-	Context("when fetching the resource exits unsuccessfully", func() {
-		BeforeEach(func() {
-			fakeResourceFetcher.FetchReturns(nil, atc.ErrResourceScriptFailed{
-				ExitStatus: 42,
-=======
-			It("is not successful", func() {
-				Expect(getStep.Succeeded()).To(BeFalse())
->>>>>>> 425244de
-			})
-		})
-
-		Context("when fetching the resource errors", func() {
-			disaster := errors.New("oh no")
-
-			BeforeEach(func() {
-				fakeResourceFetcher.FetchReturns(nil, disaster)
-			})
-
-			It("does not finish the step via the delegate", func() {
-				Expect(fakeDelegate.FinishedCallCount()).To(Equal(0))
-			})
-
-			It("returns the error", func() {
-				Expect(stepErr).To(Equal(disaster))
-			})
-
-			It("is not successful", func() {
-				Expect(getStep.Succeeded()).To(BeFalse())
-			})
-		})
-	})
-
-	Context("when finding or choosing the worker exits unsuccessfully", func() {
-		disaster := errors.New("oh no")
-
-		BeforeEach(func() {
-			fakePool.FindOrChooseWorkerForContainerReturns(nil, disaster)
-		})
-
-		It("does not finish the step via the delegate", func() {
-			Expect(fakeDelegate.FinishedCallCount()).To(Equal(0))
-		})
-
-		It("returns the error", func() {
-			Expect(stepErr).To(Equal(disaster))
-		})
-
-		It("is not successful", func() {
-			Expect(getStep.Succeeded()).To(BeFalse())
+
+				Expect(fakeResourceFetcher.FetchCallCount()).To(Equal(1))
+			})
+
+			Context("when fetching resource succeeds", func() {
+				BeforeEach(func() {
+					fakeVolume = new(workerfakes.FakeVolume)
+					fakeResourceFetcher.FetchReturns(fakeVolume, nil)
+				})
+
+				It("returns nil", func() {
+					Expect(stepErr).ToNot(HaveOccurred())
+				})
+
+				It("is successful", func() {
+					Expect(getStep.Succeeded()).To(BeTrue())
+				})
+
+				It("does not get metadata", func() {
+					Expect(fakeResource.GetMetadataCallCount()).To(Equal(0))
+				})
+
+				It("finishes the step via the delegate", func() {
+					Expect(fakeDelegate.FinishedCallCount()).To(Equal(1))
+					_, status, info := fakeDelegate.FinishedArgsForCall(0)
+					Expect(status).To(Equal(exec.ExitStatus(0)))
+					Expect(info.Version).To(Equal(atc.Version{"some-version": "some-value"}))
+					Expect(info.Metadata).To(BeNil())
+				})
+			})
 		})
 	})
 })