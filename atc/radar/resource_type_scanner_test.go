--- conflicted
+++ resolved
@@ -26,28 +26,16 @@
 	var (
 		epoch time.Time
 
-<<<<<<< HEAD
 		fakeConn *dbfakes.FakeConn
 		fakeTx   *dbfakes.FakeTx
 
-		fakeResourceFactory                   *rfakes.FakeResourceFactory
-		fakeResourceConfigCheckSessionFactory *dbfakes.FakeResourceConfigCheckSessionFactory
-		fakeResourceConfigCheckSession        *dbfakes.FakeResourceConfigCheckSession
-		fakeDBPipeline                        *dbfakes.FakePipeline
-		fakeResourceConfig                    *dbfakes.FakeResourceConfig
-		fakeClock                             *fakeclock.FakeClock
-		interval                              time.Duration
-		variables                             creds.Variables
-=======
-		fakeResourceFactory       *rfakes.FakeResourceFactory
-		fakeResourceConfigFactory *dbfakes.FakeResourceConfigFactory
-		fakeDBPipeline            *dbfakes.FakePipeline
-		fakeResourceConfig        *dbfakes.FakeResourceConfig
-		fakeResourceConfigScope   *dbfakes.FakeResourceConfigScope
-		fakeClock                 *fakeclock.FakeClock
-		interval                  time.Duration
-		variables                 creds.Variables
->>>>>>> 0cba188c
+		fakeResourceFactory     *rfakes.FakeResourceFactory
+		fakeDBPipeline          *dbfakes.FakePipeline
+		fakeResourceConfig      *dbfakes.FakeResourceConfig
+		fakeResourceConfigScope *dbfakes.FakeResourceConfigScope
+		fakeClock               *fakeclock.FakeClock
+		interval                time.Duration
+		variables               creds.Variables
 
 		fakeResourceType      *dbfakes.FakeResourceType
 		versionedResourceType atc.VersionedResourceType
@@ -75,17 +63,14 @@
 			Version: atc.Version{"custom": "version"},
 		}
 
-<<<<<<< HEAD
 		fakeTx = new(dbfakes.FakeTx)
 		fakeTx.RollbackReturns(nil)
 		fakeConn = new(dbfakes.FakeConn)
 		fakeConn.BeginReturns(fakeTx, nil)
-=======
+
 		fakeClock = fakeclock.NewFakeClock(epoch)
->>>>>>> 0cba188c
 
 		fakeResourceFactory = new(rfakes.FakeResourceFactory)
-		fakeResourceConfigFactory = new(dbfakes.FakeResourceConfigFactory)
 		fakeResourceType = new(dbfakes.FakeResourceType)
 		fakeDBPipeline = new(dbfakes.FakePipeline)
 		fakeResourceConfig = new(dbfakes.FakeResourceConfig)
@@ -113,7 +98,6 @@
 			fakeConn,
 			fakeClock,
 			fakeResourceFactory,
-			fakeResourceConfigFactory,
 			interval,
 			fakeDBPipeline,
 			"https://www.example.com",
@@ -139,11 +123,7 @@
 
 		Context("when the lock cannot be acquired", func() {
 			BeforeEach(func() {
-<<<<<<< HEAD
-				fakeResourceConfig.AcquireResourceConfigCheckingLockWithIntervalCheckReturns(nil, false, nil)
-=======
 				fakeResourceConfigScope.AcquireResourceCheckingLockReturns(nil, false, nil)
->>>>>>> 0cba188c
 			})
 
 			It("does not check", func() {
@@ -158,11 +138,7 @@
 
 		Context("when the lock can be acquired", func() {
 			BeforeEach(func() {
-<<<<<<< HEAD
-				fakeResourceConfig.AcquireResourceConfigCheckingLockWithIntervalCheckReturns(fakeLock, true, nil)
-=======
 				fakeResourceConfigScope.AcquireResourceCheckingLockReturns(fakeLock, true, nil)
->>>>>>> 0cba188c
 			})
 
 			Context("when the last checked was not updated", func() {
@@ -174,79 +150,30 @@
 					Expect(fakeResource.CheckCallCount()).To(Equal(0))
 				})
 
-<<<<<<< HEAD
-				Expect(fakeResourceFactory.NewResourceCallCount()).To(Equal(1))
-				_, _, owner, metadata, resourceSpec, resourceTypes, _, resourceConfig := fakeResourceFactory.NewResourceArgsForCall(0)
-				Expect(owner).To(Equal(db.NewResourceConfigCheckSessionContainerOwner(fakeResourceConfigCheckSession)))
-				Expect(metadata).To(Equal(db.ContainerMetadata{
-					Type: db.ContainerTypeCheck,
-				}))
-				Expect(resourceSpec).To(Equal(worker.ContainerSpec{
-					ImageSpec: worker.ImageSpec{
-						ResourceType: "registry-image",
-					},
-					Tags:   []string{"some-tag"},
-					TeamID: 123,
-				}))
-				Expect(resourceTypes).To(Equal(creds.VersionedResourceTypes{}))
-				Expect(resourceConfig).To(Equal(fakeResourceConfig))
-=======
 				It("returns the configured interval", func() {
 					Expect(runErr).To(Equal(ErrFailedToAcquireLock))
 					Expect(actualInterval).To(Equal(interval))
 				})
->>>>>>> 0cba188c
 			})
 
 			Context("when the last checked was updated", func() {
 				BeforeEach(func() {
-<<<<<<< HEAD
-					otherResourceType := fakeResourceType
-
-					fakeResourceType = new(dbfakes.FakeResourceType)
-					fakeResourceType.IDReturns(40)
-					fakeResourceType.NameReturns("registry-image")
-					fakeResourceType.TypeReturns("registry-image")
-					fakeResourceType.SourceReturns(atc.Source{"custom": "((source-params))"})
-					fakeResourceType.VersionReturns(atc.Version{"custom": "image-version"}, nil)
-=======
 					fakeResourceConfigScope.UpdateLastCheckedReturns(true, nil)
 				})
->>>>>>> 0cba188c
 
 				It("checks immediately", func() {
 					Expect(fakeResource.CheckCallCount()).To(Equal(1))
 				})
 
 				It("constructs the resource of the correct type", func() {
-<<<<<<< HEAD
-					Expect(fakeResourceConfigCheckSessionFactory.FindOrCreateResourceConfigCheckSessionCallCount()).To(Equal(1))
-					_, resourceType, resourceSource, resourceTypes, _ := fakeResourceConfigCheckSessionFactory.FindOrCreateResourceConfigCheckSessionArgsForCall(0)
-					Expect(resourceType).To(Equal("registry-image"))
-					Expect(resourceSource).To(Equal(atc.Source{"custom": "some-secret-sauce"}))
-					Expect(resourceTypes).To(Equal(creds.NewVersionedResourceTypes(variables, atc.VersionedResourceTypes{
-						versionedResourceType,
-					})))
-
-					Expect(fakeResourceType.SetCheckErrorCallCount()).To(Equal(1))
-					err := fakeResourceType.SetCheckErrorArgsForCall(0)
-					Expect(err).To(BeNil())
-
-=======
->>>>>>> 0cba188c
 					Expect(fakeResourceType.SetResourceConfigCallCount()).To(Equal(1))
 					_, resourceSource, resourceTypes := fakeResourceType.SetResourceConfigArgsForCall(0)
 					Expect(resourceSource).To(Equal(atc.Source{"custom": "some-secret-sauce"}))
 					Expect(resourceTypes).To(Equal(creds.VersionedResourceTypes{}))
 
 					Expect(fakeResourceFactory.NewResourceCallCount()).To(Equal(1))
-<<<<<<< HEAD
-					_, _, owner, metadata, resourceSpec, resourceTypes, _, resourceConfig := fakeResourceFactory.NewResourceArgsForCall(0)
-					Expect(owner).To(Equal(db.NewResourceConfigCheckSessionContainerOwner(fakeResourceConfigCheckSession)))
-=======
 					_, _, owner, metadata, containerSpec, workerSpec, resourceTypes, _ := fakeResourceFactory.NewResourceArgsForCall(0)
 					Expect(owner).To(Equal(db.NewResourceConfigCheckSessionContainerOwner(fakeResourceConfig, ContainerExpiries)))
->>>>>>> 0cba188c
 					Expect(metadata).To(Equal(db.ContainerMetadata{
 						Type: db.ContainerTypeCheck,
 					}))
@@ -257,12 +184,6 @@
 						Tags:   []string{"some-tag"},
 						TeamID: 123,
 					}))
-<<<<<<< HEAD
-					Expect(resourceTypes).To(Equal(creds.NewVersionedResourceTypes(variables, atc.VersionedResourceTypes{
-						versionedResourceType,
-					})))
-					Expect(resourceConfig).To(Equal(fakeResourceConfig))
-=======
 					Expect(workerSpec).To(Equal(worker.WorkerSpec{
 						ResourceType:  "registry-image",
 						Tags:          []string{"some-tag"},
@@ -270,7 +191,6 @@
 						TeamID:        123,
 					}))
 					Expect(resourceTypes).To(Equal(creds.VersionedResourceTypes{}))
->>>>>>> 0cba188c
 				})
 
 				Context("when the resource type overrides a base resource type", func() {
@@ -282,7 +202,7 @@
 						fakeResourceType.NameReturns("registry-image")
 						fakeResourceType.TypeReturns("registry-image")
 						fakeResourceType.SourceReturns(atc.Source{"custom": "((source-params))"})
-						fakeResourceType.VersionReturns(atc.Version{"custom": "image-version"})
+						fakeResourceType.VersionReturns(atc.Version{"custom": "image-version"}, nil)
 						fakeResourceType.SetResourceConfigReturns(fakeResourceConfigScope, nil)
 
 						fakeDBPipeline.ResourceTypesReturns([]db.ResourceType{
@@ -327,14 +247,6 @@
 					})
 				})
 
-<<<<<<< HEAD
-				It("leases for the configured interval", func() {
-					Expect(fakeResourceConfig.AcquireResourceConfigCheckingLockWithIntervalCheckCallCount()).To(Equal(1))
-
-					_, leaseInterval, immediate := fakeResourceConfig.AcquireResourceConfigCheckingLockWithIntervalCheckArgsForCall(0)
-					Expect(leaseInterval).To(Equal(10 * time.Millisecond))
-					Expect(immediate).To(BeFalse())
-=======
 				Context("when the resource type config has a specified check interval", func() {
 					BeforeEach(func() {
 						fakeResourceType.CheckEveryReturns("10ms")
@@ -344,7 +256,6 @@
 					It("leases for the configured interval", func() {
 						Expect(fakeResourceConfigScope.AcquireResourceCheckingLockCallCount()).To(Equal(1))
 						Expect(fakeResourceConfigScope.UpdateLastCheckedCallCount()).To(Equal(1))
->>>>>>> 0cba188c
 
 						_, leaseInterval := fakeResourceConfigScope.AcquireResourceCheckingLockArgsForCall(0)
 						Expect(leaseInterval).To(Equal(10 * time.Millisecond))
@@ -356,30 +267,10 @@
 						Eventually(fakeLock.ReleaseCallCount()).Should(Equal(1))
 					})
 
-<<<<<<< HEAD
-					It("sets the check error", func() {
-						Expect(fakeResourceType.SetCheckErrorCallCount()).To(Equal(1))
-
-						resourceErr := fakeResourceType.SetCheckErrorArgsForCall(0)
-						Expect(resourceErr).To(MatchError("time: invalid duration bad-value"))
-					})
-
-					It("returns an error", func() {
-						Expect(runErr).To(HaveOccurred())
-=======
 					It("returns configured interval", func() {
 						Expect(actualInterval).To(Equal(10 * time.Millisecond))
->>>>>>> 0cba188c
-					})
-
-<<<<<<< HEAD
-			It("grabs a periodic resource checking lock before checking, breaks lock after done", func() {
-				Expect(fakeResourceConfig.AcquireResourceConfigCheckingLockWithIntervalCheckCallCount()).To(Equal(1))
-
-				_, leaseInterval, immediate := fakeResourceConfig.AcquireResourceConfigCheckingLockWithIntervalCheckArgsForCall(0)
-				Expect(leaseInterval).To(Equal(interval))
-				Expect(immediate).To(BeFalse())
-=======
+					})
+
 					Context("when the interval cannot be parsed", func() {
 						BeforeEach(func() {
 							fakeResourceType.CheckEveryReturns("bad-value")
@@ -388,22 +279,11 @@
 
 						It("sets the check error", func() {
 							Expect(fakeResourceType.SetCheckSetupErrorCallCount()).To(Equal(1))
->>>>>>> 0cba188c
 
 							resourceErr := fakeResourceType.SetCheckSetupErrorArgsForCall(0)
 							Expect(resourceErr).To(MatchError("time: invalid duration bad-value"))
 						})
 
-<<<<<<< HEAD
-			Context("when there is no current version", func() {
-				BeforeEach(func() {
-					fakeResourceType.VersionReturns(nil, nil)
-				})
-
-				It("checks from nil", func() {
-					_, _, _, version := fakeResource.CheckArgsForCall(0)
-					Expect(version).To(BeEmpty())
-=======
 						It("returns an error", func() {
 							Expect(runErr).To(HaveOccurred())
 						})
@@ -422,130 +302,56 @@
 					Expect(immediate).To(BeFalse())
 
 					Eventually(fakeLock.ReleaseCallCount()).Should(Equal(1))
->>>>>>> 0cba188c
-				})
-
-<<<<<<< HEAD
-			Context("when there are current versions", func() {
-				BeforeEach(func() {
-					fakeResourceVersion1 := new(dbfakes.FakeResourceVersion)
-					fakeResourceVersion1.IDReturns(1)
-					fakeResourceVersion1.VersionReturns(db.Version{"version": "1"})
-					fakeResourceVersion1.SpaceReturns(atc.Space("space1"))
-
-					fakeResourceVersion2 := new(dbfakes.FakeResourceVersion)
-					fakeResourceVersion2.IDReturns(2)
-					fakeResourceVersion2.VersionReturns(db.Version{"version": "2"})
-					fakeResourceVersion2.SpaceReturns(atc.Space("space2"))
-
-					fakeResourceConfig.LatestVersionsReturns([]db.ResourceVersion{fakeResourceVersion1, fakeResourceVersion2}, nil)
-				})
-
-				It("checks with them", func() {
-					_, _, _, version := fakeResource.CheckArgsForCall(0)
-					Expect(version).To(Equal(map[atc.Space]atc.Version{
-						atc.Space("space1"): atc.Version{"version": "1"},
-						atc.Space("space2"): atc.Version{"version": "2"},
-					}))
-=======
+				})
+
 				Context("when there is no current version", func() {
 					BeforeEach(func() {
-						fakeResourceType.VersionReturns(nil)
+						fakeResourceType.VersionReturns(nil, nil)
 					})
 
 					It("checks from nil", func() {
-						_, _, version := fakeResource.CheckArgsForCall(0)
-						Expect(version).To(BeNil())
-					})
-				})
-
-				Context("when there is a current version", func() {
+						_, _, _, version := fakeResource.CheckArgsForCall(0)
+						Expect(version).To(Equal(map[atc.Space]atc.Version{}))
+					})
+				})
+
+				Context("when there are current versions", func() {
 					BeforeEach(func() {
-						fakeResourceConfigVersion := new(dbfakes.FakeResourceConfigVersion)
-						fakeResourceConfigVersion.IDReturns(1)
-						fakeResourceConfigVersion.VersionReturns(db.Version{"version": "42"})
-
-						fakeResourceConfigScope.LatestVersionReturns(fakeResourceConfigVersion, true, nil)
-					})
-
-					It("checks with it", func() {
-						Expect(fakeResource.CheckCallCount()).To(Equal(1))
-						_, _, version := fakeResource.CheckArgsForCall(0)
-						Expect(version).To(Equal(atc.Version{"version": "42"}))
-					})
-				})
-
-				Context("when the check returns versions", func() {
-					var checkedFrom chan atc.Version
-
-					var nextVersions []atc.Version
-
-					BeforeEach(func() {
-						checkedFrom = make(chan atc.Version, 100)
-
-						nextVersions = []atc.Version{
-							{"version": "1"},
-							{"version": "2"},
-							{"version": "3"},
-						}
-
-						checkResults := map[int][]atc.Version{
-							0: nextVersions,
-						}
-
-						check := 0
-						fakeResource.CheckStub = func(ctx context.Context, source atc.Source, from atc.Version) ([]atc.Version, error) {
-							defer GinkgoRecover()
-
-							Expect(source).To(Equal(atc.Source{"custom": "some-secret-sauce"}))
-
-							checkedFrom <- from
-							result := checkResults[check]
-							check++
-
-							return result, nil
-						}
-					})
-
-					It("saves all resource type versions", func() {
-						Eventually(fakeResourceConfigScope.SaveVersionsCallCount).Should(Equal(1))
-
-						version := fakeResourceConfigScope.SaveVersionsArgsForCall(0)
-						Expect(version).To(Equal(nextVersions))
-					})
->>>>>>> 0cba188c
+						fakeResourceVersion1 := new(dbfakes.FakeResourceVersion)
+						fakeResourceVersion1.IDReturns(1)
+						fakeResourceVersion1.VersionReturns(db.Version{"version": "1"})
+						fakeResourceVersion1.SpaceReturns(atc.Space("space1"))
+
+						fakeResourceVersion2 := new(dbfakes.FakeResourceVersion)
+						fakeResourceVersion2.IDReturns(2)
+						fakeResourceVersion2.VersionReturns(db.Version{"version": "2"})
+						fakeResourceVersion2.SpaceReturns(atc.Space("space2"))
+
+						fakeResourceConfigScope.LatestVersionsReturns([]db.ResourceVersion{fakeResourceVersion1, fakeResourceVersion2}, nil)
+					})
+
+					It("checks with them", func() {
+						_, checkHandler, _, version := fakeResource.CheckArgsForCall(0)
+						var expectedCheckHandler CheckEventHandler
+						Expect(checkHandler).To(BeAssignableToTypeOf(&expectedCheckHandler))
+						Expect(version).To(Equal(map[atc.Space]atc.Version{
+							atc.Space("space1"): atc.Version{"version": "1"},
+							atc.Space("space2"): atc.Version{"version": "2"},
+						}))
+					})
 				})
 
 				Context("when checking fails", func() {
 					disaster := errors.New("nope")
 
-<<<<<<< HEAD
-				BeforeEach(func() {
-					fakeResource.CheckReturns(disaster)
-				})
-
-				It("exits with the failure", func() {
-					Expect(runErr).To(HaveOccurred())
-					Expect(runErr).To(Equal(disaster))
-				})
-
-				It("sets the resource's check error", func() {
-					Expect(fakeResourceConfig.SetCheckErrorCallCount()).To(Equal(1))
-
-					err := fakeResourceConfig.SetCheckErrorArgsForCall(0)
-					Expect(err).To(Equal(disaster))
-				})
-			})
-=======
 					BeforeEach(func() {
-						fakeResource.CheckReturns(nil, disaster)
+						fakeResource.CheckReturns(disaster)
 					})
 
 					It("exits with the failure", func() {
 						Expect(runErr).To(HaveOccurred())
 						Expect(runErr).To(Equal(disaster))
 					})
->>>>>>> 0cba188c
 
 					It("sets the resource's check error", func() {
 						Expect(fakeResourceConfigScope.SetCheckErrorCallCount()).To(Equal(1))
@@ -593,12 +399,8 @@
 
 		Context("when the lock can be acquired and last checked is updated", func() {
 			BeforeEach(func() {
-<<<<<<< HEAD
-				fakeResourceConfig.AcquireResourceConfigCheckingLockWithIntervalCheckReturns(fakeLock, true, nil)
-=======
 				fakeResourceConfigScope.AcquireResourceCheckingLockReturns(fakeLock, true, nil)
 				fakeResourceConfigScope.UpdateLastCheckedReturns(true, nil)
->>>>>>> 0cba188c
 			})
 
 			It("checks immediately", func() {
@@ -611,19 +413,6 @@
 				Expect(resourceSource).To(Equal(atc.Source{"custom": "some-secret-sauce"}))
 				Expect(resourceTypes).To(Equal(creds.VersionedResourceTypes{}))
 
-<<<<<<< HEAD
-				Expect(fakeResourceType.SetCheckErrorCallCount()).To(Equal(1))
-				err := fakeResourceType.SetCheckErrorArgsForCall(0)
-				Expect(err).To(BeNil())
-
-				Expect(fakeResourceType.SetResourceConfigCallCount()).To(Equal(1))
-				resourceConfigID := fakeResourceType.SetResourceConfigArgsForCall(0)
-				Expect(resourceConfigID).To(Equal(123))
-
-				Expect(fakeResourceFactory.NewResourceCallCount()).To(Equal(1))
-				_, _, owner, metadata, resourceSpec, resourceTypes, _, resourceConfig := fakeResourceFactory.NewResourceArgsForCall(0)
-				Expect(owner).To(Equal(db.NewResourceConfigCheckSessionContainerOwner(fakeResourceConfigCheckSession)))
-=======
 				Expect(fakeResourceType.SetCheckSetupErrorCallCount()).To(Equal(1))
 				err := fakeResourceType.SetCheckSetupErrorArgsForCall(0)
 				Expect(err).To(BeNil())
@@ -631,7 +420,6 @@
 				Expect(fakeResourceFactory.NewResourceCallCount()).To(Equal(1))
 				_, _, owner, metadata, containerSpec, workerSpec, resourceTypes, _ := fakeResourceFactory.NewResourceArgsForCall(0)
 				Expect(owner).To(Equal(db.NewResourceConfigCheckSessionContainerOwner(fakeResourceConfig, ContainerExpiries)))
->>>>>>> 0cba188c
 				Expect(metadata).To(Equal(db.ContainerMetadata{
 					Type: db.ContainerTypeCheck,
 				}))
@@ -649,7 +437,6 @@
 					TeamID:        123,
 				}))
 				Expect(resourceTypes).To(Equal(creds.VersionedResourceTypes{}))
-				Expect(resourceConfig).To(Equal(fakeResourceConfig))
 			})
 
 			Context("when the resource type depends on another custom type", func() {
@@ -693,7 +480,7 @@
 						})
 					})
 
-					Context("somethinng fails in the parent resource scan", func() {
+					Context("something fails in the parent resource scan", func() {
 						var parentResourceTypeErr = errors.New("jma says no recursion in production")
 						BeforeEach(func() {
 							fakeDBPipeline.ResourceTypeReturnsOnCall(1, otherResourceType, true, parentResourceTypeErr)
@@ -704,15 +491,9 @@
 						})
 
 						It("saves the error to check_error on resource type row in db", func() {
-<<<<<<< HEAD
-							Expect(fakeResourceType.SetCheckErrorCallCount()).To(Equal(1))
-
-							err := fakeResourceType.SetCheckErrorArgsForCall(0)
-=======
 							Expect(fakeResourceType.SetCheckSetupErrorCallCount()).To(Equal(1))
 
 							err := fakeResourceType.SetCheckSetupErrorArgsForCall(0)
->>>>>>> 0cba188c
 							Expect(err).To(HaveOccurred())
 							Expect(err.Error()).To(Equal("jma says no recursion in production"))
 						})
@@ -757,13 +538,8 @@
 					})))
 
 					Expect(fakeResourceFactory.NewResourceCallCount()).To(Equal(1))
-<<<<<<< HEAD
-					_, _, owner, metadata, resourceSpec, resourceTypes, _, resourceConfig := fakeResourceFactory.NewResourceArgsForCall(0)
-					Expect(owner).To(Equal(db.NewResourceConfigCheckSessionContainerOwner(fakeResourceConfigCheckSession)))
-=======
 					_, _, owner, metadata, containerSpec, workerSpec, resourceTypes, _ := fakeResourceFactory.NewResourceArgsForCall(0)
 					Expect(owner).To(Equal(db.NewResourceConfigCheckSessionContainerOwner(fakeResourceConfig, ContainerExpiries)))
->>>>>>> 0cba188c
 					Expect(metadata).To(Equal(db.ContainerMetadata{
 						Type: db.ContainerTypeCheck,
 					}))
@@ -781,16 +557,10 @@
 					Expect(resourceTypes).To(Equal(creds.NewVersionedResourceTypes(variables, atc.VersionedResourceTypes{
 						versionedResourceType,
 					})))
-					Expect(resourceConfig).To(Equal(fakeResourceConfig))
 				})
 			})
 
 			It("grabs an immediate resource checking lock before checking, breaks lock after done", func() {
-<<<<<<< HEAD
-				Expect(fakeResourceConfig.AcquireResourceConfigCheckingLockWithIntervalCheckCallCount()).To(Equal(1))
-
-				_, leaseInterval, immediate := fakeResourceConfig.AcquireResourceConfigCheckingLockWithIntervalCheckArgsForCall(0)
-=======
 				Expect(fakeResourceConfigScope.AcquireResourceCheckingLockCallCount()).To(Equal(1))
 				Expect(fakeResourceConfigScope.UpdateLastCheckedCallCount()).To(Equal(1))
 
@@ -798,16 +568,12 @@
 				Expect(leaseInterval).To(Equal(interval))
 
 				leaseInterval, immediate := fakeResourceConfigScope.UpdateLastCheckedArgsForCall(0)
->>>>>>> 0cba188c
 				Expect(leaseInterval).To(Equal(interval))
 				Expect(immediate).To(BeTrue())
 
 				Eventually(fakeLock.ReleaseCallCount()).Should(Equal(1))
 			})
 
-<<<<<<< HEAD
-			Context("when creating the resource config fails", func() {
-=======
 			Context("when setting the resource config on the resource type fails", func() {
 				BeforeEach(func() {
 					fakeResourceType.SetResourceConfigReturns(nil, errors.New("catastrophe"))
@@ -832,57 +598,6 @@
 					Expect(fakeResourceConfigScope.SetCheckErrorCallCount()).To(Equal(1))
 
 					chkErr := fakeResourceConfigScope.SetCheckErrorArgsForCall(0)
-					Expect(chkErr).To(MatchError("catastrophe"))
-				})
-			})
-
-			Context("when there is no current version", func() {
->>>>>>> 0cba188c
-				BeforeEach(func() {
-					fakeResourceConfigCheckSessionFactory.FindOrCreateResourceConfigCheckSessionReturns(nil, errors.New("catastrophe"))
-				})
-
-				It("sets the check error and returns the error", func() {
-					Expect(runErr).To(HaveOccurred())
-					Expect(fakeResourceType.SetCheckErrorCallCount()).To(Equal(1))
-
-					chkErr := fakeResourceType.SetCheckErrorArgsForCall(0)
-					Expect(chkErr).To(MatchError("catastrophe"))
-				})
-			})
-
-			Context("when updating the resource config id on the resource type fails", func() {
-				BeforeEach(func() {
-<<<<<<< HEAD
-					fakeResourceType.SetResourceConfigReturns(errors.New("catastrophe"))
-=======
-					fakeResourceConfigVersion := new(dbfakes.FakeResourceConfigVersion)
-					fakeResourceConfigVersion.IDReturns(1)
-					fakeResourceConfigVersion.VersionReturns(db.Version{"version": "42"})
-
-					fakeResourceConfigScope.LatestVersionReturns(fakeResourceConfigVersion, true, nil)
->>>>>>> 0cba188c
-				})
-
-				It("sets the check error and returns the error", func() {
-					Expect(runErr).To(HaveOccurred())
-					Expect(fakeResourceConfig.SetCheckErrorCallCount()).To(Equal(1))
-
-					chkErr := fakeResourceConfig.SetCheckErrorArgsForCall(0)
-					Expect(chkErr).To(MatchError("catastrophe"))
-				})
-			})
-
-			Context("when creating the resource checker fails", func() {
-				BeforeEach(func() {
-					fakeResourceFactory.NewResourceReturns(nil, errors.New("catastrophe"))
-				})
-
-				It("sets the check error and returns the error", func() {
-					Expect(runErr).To(HaveOccurred())
-					Expect(fakeResourceConfig.SetCheckErrorCallCount()).To(Equal(1))
-
-					chkErr := fakeResourceConfig.SetCheckErrorArgsForCall(0)
 					Expect(chkErr).To(MatchError("catastrophe"))
 				})
 			})
@@ -910,24 +625,18 @@
 					fakeResourceVersion2.VersionReturns(db.Version{"version": "2"})
 					fakeResourceVersion2.SpaceReturns(atc.Space("space2"))
 
-					fakeResourceConfig.LatestVersionsReturns([]db.ResourceVersion{fakeResourceVersion1, fakeResourceVersion2}, nil)
-				})
-
-<<<<<<< HEAD
+					fakeResourceConfigScope.LatestVersionsReturns([]db.ResourceVersion{fakeResourceVersion1, fakeResourceVersion2}, nil)
+				})
+
 				It("checks with it", func() {
 					Expect(fakeResource.CheckCallCount()).To(Equal(1))
-					_, _, _, version := fakeResource.CheckArgsForCall(0)
+					_, checkHandler, _, version := fakeResource.CheckArgsForCall(0)
+					var expectedCheckHandler CheckEventHandler
+					Expect(checkHandler).To(BeAssignableToTypeOf(&expectedCheckHandler))
 					Expect(version).To(Equal(map[atc.Space]atc.Version{
 						atc.Space("space1"): atc.Version{"version": "1"},
 						atc.Space("space2"): atc.Version{"version": "2"},
 					}))
-=======
-				It("saves all resource type versions", func() {
-					Eventually(fakeResourceConfigScope.SaveVersionsCallCount).Should(Equal(1))
-
-					version := fakeResourceConfigScope.SaveVersionsArgsForCall(0)
-					Expect(version).To(Equal(nextVersions))
->>>>>>> 0cba188c
 				})
 			})
 
@@ -953,11 +662,7 @@
 					results <- true
 					close(results)
 
-<<<<<<< HEAD
-					fakeResourceConfig.AcquireResourceConfigCheckingLockWithIntervalCheckStub = func(logger lager.Logger, interval time.Duration, immediate bool) (lock.Lock, bool, error) {
-=======
 					fakeResourceConfigScope.AcquireResourceCheckingLockStub = func(logger lager.Logger, interval time.Duration) (lock.Lock, bool, error) {
->>>>>>> 0cba188c
 						if <-results {
 							return fakeLock, true, nil
 						} else {
@@ -969,19 +674,6 @@
 				})
 
 				It("retries every second until it is", func() {
-<<<<<<< HEAD
-					Expect(fakeResourceConfig.AcquireResourceConfigCheckingLockWithIntervalCheckCallCount()).To(Equal(3))
-
-					_, leaseInterval, immediate := fakeResourceConfig.AcquireResourceConfigCheckingLockWithIntervalCheckArgsForCall(0)
-					Expect(leaseInterval).To(Equal(interval))
-					Expect(immediate).To(BeTrue())
-
-					_, leaseInterval, immediate = fakeResourceConfig.AcquireResourceConfigCheckingLockWithIntervalCheckArgsForCall(1)
-					Expect(leaseInterval).To(Equal(interval))
-					Expect(immediate).To(BeTrue())
-
-					_, leaseInterval, immediate = fakeResourceConfig.AcquireResourceConfigCheckingLockWithIntervalCheckArgsForCall(2)
-=======
 					Expect(fakeResourceConfigScope.AcquireResourceCheckingLockCallCount()).To(Equal(3))
 
 					_, leaseInterval := fakeResourceConfigScope.AcquireResourceCheckingLockArgsForCall(0)
@@ -1030,7 +722,6 @@
 					Expect(immediate).To(BeTrue())
 
 					leaseInterval, immediate = fakeResourceConfigScope.UpdateLastCheckedArgsForCall(2)
->>>>>>> 0cba188c
 					Expect(leaseInterval).To(Equal(interval))
 					Expect(immediate).To(BeTrue())
 
@@ -1039,15 +730,9 @@
 			})
 
 			It("clears the resource's check error", func() {
-<<<<<<< HEAD
-				Expect(fakeResourceConfig.SetCheckErrorCallCount()).To(Equal(1))
-
-				err := fakeResourceConfig.SetCheckErrorArgsForCall(0)
-=======
 				Expect(fakeResourceConfigScope.SetCheckErrorCallCount()).To(Equal(1))
 
 				err := fakeResourceConfigScope.SetCheckErrorArgsForCall(0)
->>>>>>> 0cba188c
 				Expect(err).To(BeNil())
 			})
 
@@ -1087,17 +772,8 @@
 
 		Context("if the lock can be acquired", func() {
 			BeforeEach(func() {
-<<<<<<< HEAD
-				fakeResourceConfig.AcquireResourceConfigCheckingLockWithIntervalCheckReturns(fakeLock, true, nil)
-=======
 				fakeResourceConfigScope.AcquireResourceCheckingLockReturns(fakeLock, true, nil)
 				fakeResourceConfigScope.UpdateLastCheckedReturns(true, nil)
-				fakeResourceConfigVersion := new(dbfakes.FakeResourceConfigVersion)
-				fakeResourceConfigVersion.IDReturns(1)
-				fakeResourceConfigVersion.VersionReturns(db.Version{"custom": "version"})
-
-				fakeResourceConfigScope.LatestVersionReturns(fakeResourceConfigVersion, true, nil)
->>>>>>> 0cba188c
 			})
 
 			Context("when fromVersion is nil", func() {
@@ -1140,7 +816,7 @@
 						fakeResourceVersion2.VersionReturns(db.Version{"version": "2"})
 						fakeResourceVersion2.SpaceReturns(atc.Space("space2"))
 
-						fakeResourceConfig.LatestVersionsReturns([]db.ResourceVersion{fakeResourceVersion1, fakeResourceVersion2}, nil)
+						fakeResourceConfigScope.LatestVersionsReturns([]db.ResourceVersion{fakeResourceVersion1, fakeResourceVersion2}, nil)
 					})
 
 					Context("when fromVersion has the same space", func() {
@@ -1161,8 +837,7 @@
 						})
 					})
 
-<<<<<<< HEAD
-					Context("when fromVersion doies not have the same space", func() {
+					Context("when fromVersion does not have the same space", func() {
 						It("checks from the correct version", func() {
 							_, _, _, version := fakeResource.CheckArgsForCall(0)
 							Expect(version).To(Equal(map[atc.Space]atc.Version{
@@ -1171,12 +846,6 @@
 								atc.Space("space2"): atc.Version{"version": "2"},
 							}))
 						})
-=======
-					It("saves it", func() {
-						Expect(fakeResourceConfigScope.SaveVersionsCallCount()).To(Equal(1))
-						versions := fakeResourceConfigScope.SaveVersionsArgsForCall(0)
-						Expect(versions[0]).To(Equal(fromVersion))
->>>>>>> 0cba188c
 					})
 				})
 			})
