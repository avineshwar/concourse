--- conflicted
+++ resolved
@@ -31,15 +31,6 @@
 				Expect(build.SetInterceptible(false)).To(Succeed())
 			})
 
-<<<<<<< HEAD
-			ownerExpiries := db.ContainerOwnerExpiries{
-				GraceTime: 5 * time.Second,
-				Min:       10 * time.Second,
-				Max:       10 * time.Second,
-			}
-
-=======
->>>>>>> 0cba188c
 			It("consistently is able to be used", func() {
 				// enable concurrent use of database. this is set to 1 by default to
 				// ensure methods don't require more than one in a single connection,
@@ -47,7 +38,6 @@
 				dbConn.SetMaxOpenConns(2)
 
 				done := make(chan struct{})
-<<<<<<< HEAD
 
 				wg := new(sync.WaitGroup)
 				wg.Add(1)
@@ -55,15 +45,6 @@
 					defer GinkgoRecover()
 					defer wg.Done()
 
-=======
-
-				wg := new(sync.WaitGroup)
-				wg.Add(1)
-				go func() {
-					defer GinkgoRecover()
-					defer wg.Done()
-
->>>>>>> 0cba188c
 					for {
 						select {
 						case <-done:
@@ -81,11 +62,7 @@
 					defer wg.Done()
 
 					for i := 0; i < 100; i++ {
-<<<<<<< HEAD
-						_, err := resourceConfigCheckSessionFactory.FindOrCreateResourceConfigCheckSession(logger, "some-base-resource-type", atc.Source{"some": "unique-source"}, creds.VersionedResourceTypes{}, ownerExpiries)
-=======
 						_, err := resourceConfigFactory.FindOrCreateResourceConfig(logger, "some-base-resource-type", atc.Source{"some": "unique-source"}, creds.VersionedResourceTypes{})
->>>>>>> 0cba188c
 						Expect(err).ToNot(HaveOccurred())
 					}
 				}()
@@ -118,19 +95,6 @@
 					brt := db.BaseResourceType{
 						Name: "base-resource-type-name",
 					}
-<<<<<<< HEAD
-					_, err = brt.FindOrCreate(setupTx)
-					Expect(err).NotTo(HaveOccurred())
-					Expect(setupTx.Commit()).To(Succeed())
-
-					createdResourceConfig, err = resourceConfigFactory.FindOrCreateResourceConfig(logger, "base-resource-type-name", atc.Source{}, creds.VersionedResourceTypes{})
-					Expect(err).ToNot(HaveOccurred())
-					Expect(createdResourceConfig).ToNot(BeNil())
-
-					resourceConfigID = createdResourceConfig.ID()
-				})
-
-=======
 
 					_, err = brt.FindOrCreate(setupTx, false)
 					Expect(err).NotTo(HaveOccurred())
@@ -143,7 +107,6 @@
 					resourceConfigID = createdResourceConfig.ID()
 				})
 
->>>>>>> 0cba188c
 				It("should find the resource config using the resource's config id", func() {
 					Expect(found).To(BeTrue())
 					Expect(resourceConfig).ToNot(BeNil())
@@ -156,7 +119,6 @@
 				BeforeEach(func() {
 					pipelineResourceTypes, err := defaultPipeline.ResourceTypes()
 					Expect(err).ToNot(HaveOccurred())
-<<<<<<< HEAD
 					versionedResourceTypes, err := pipelineResourceTypes.Deserialize()
 					Expect(err).ToNot(HaveOccurred())
 
@@ -182,31 +144,6 @@
 				resourceConfigID = 123
 			})
 
-=======
-
-					createdResourceConfig, err = resourceConfigFactory.FindOrCreateResourceConfig(logger, "some-type", atc.Source{}, creds.NewVersionedResourceTypes(template.StaticVariables{}, pipelineResourceTypes.Deserialize()))
-					Expect(err).ToNot(HaveOccurred())
-					Expect(createdResourceConfig).ToNot(BeNil())
-
-					resourceConfigID = createdResourceConfig.ID()
-				})
-
-				It("should find the resource config using the resource's config id", func() {
-					Expect(found).To(BeTrue())
-					Expect(resourceConfig).ToNot(BeNil())
-					Expect(resourceConfig.ID()).To(Equal(resourceConfigID))
-					Expect(resourceConfig.CreatedByResourceCache().ID()).To(Equal(createdResourceConfig.CreatedByResourceCache().ID()))
-					Expect(resourceConfig.CreatedByResourceCache().ResourceConfig().ID()).To(Equal(createdResourceConfig.CreatedByResourceCache().ResourceConfig().ID()))
-				})
-			})
-		})
-
-		Context("when the resource config id does not exist", func() {
-			BeforeEach(func() {
-				resourceConfigID = 123
-			})
-
->>>>>>> 0cba188c
 			It("should not find the resource config", func() {
 				Expect(found).To(BeFalse())
 			})
